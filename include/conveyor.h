--- conflicted
+++ resolved
@@ -3,181 +3,6 @@
 #ifndef CONVEYOR_H
 #define CONVEYOR_H (1)
 
-<<<<<<< HEAD
-#include <jsonrpc.h>
-#include <QList>
-#include <QObject>
-
-namespace conveyor
-{
-    class Address;
-    class Conveyor;
-    class Job;
-    class Printer;
-
-    class ConveyorPrivate;
-    class JobPrivate;
-    class PrinterPrivate;
-
-    enum ConnectionStatus
-    {
-        CONNECTED,
-        NOT_CONNECTED
-    };
-
-    enum JobStatus
-    {
-        QUEUED,
-        STARTING,
-        PRINTING,
-        ENDING,
-        FINISHED,
-        CANCELLED,
-        PAUSED
-    };
-
-    class Conveyor : public QObject
-    {
-        Q_OBJECT
-
-    public:
-        static Conveyor * connect (Address const & address);
-
-        ~Conveyor (void);
-
-        QList<Job *> const & jobs (void);
-        QList<Printer *> printers (void);
-
-        friend class Job;
-        friend class Printer;
-
-    signals:
-        /** Signals that a new job has been created */
-        void jobAdded (Job *);
-        /** Signals that one or more jobs have been removed */
-        void jobRemoved ();
-
-    private:
-        Conveyor (ConveyorPrivate * private_);
-
-        ConveyorPrivate * const m_private;
-
-        friend class PrinterPrivate;
-        friend class JobPrivate;
-    };
-
-    class Job : public QObject
-    {
-        Q_OBJECT
-
-    public:
-        Job (Printer * printer, QString const & id);
-        Job (Printer * printer, QString const &name, int const &progress);
-
-        int progress();
-
-        JobStatus jobStatus () const;
-
-        friend class Conveyor;
-        friend class Printer;
-
-    signals:
-        void JobPercentageChanged(int percent);
-
-        /** Emitted when the jobStatus changes */
-        void jobStatusChanged(JobStatus);
-
-    private:
-        JobPrivate * const m_private;
-    };
-
-    class Printer : public QObject
-    {
-        Q_OBJECT
-
-    public:
-        ~Printer ();
-
-        /** A list of all the jobs the printer has queued */
-        QList<Job *> const & jobs ();
-
-        /** A Pointer to the current job */
-        Job * currentJob();
-        /** A human readable name for the printer, for display in GUI elements */
-        QString const & displayName () const;
-        /** A name for the printer guaranteed to be distinct from all other
-            printer names */
-        QString const & uniqueName () const;
-        /** A string represenetation of the type of printer this is */
-        QString const & printerType () const;
-
-        /** Can this printer create physical objects? false for virtual printers */
-        bool canPrint () const;
-        /** Can this printer print to a file? */
-        bool canPrintToFile () const;
-
-        Conveyor * conveyor ();
-
-        /** Details about our connection to the printer */
-        ConnectionStatus connectionStatus () const;
-        /** A human readable version of the connection status, possibly with
-            additional details */
-        QString connectionStatusString () const;
-
-        /** The number of extruders the printer has. Usually 1 or 2. */
-        int numberOfExtruders () const;
-
-        /** True if this printer can set the temperature of its platform */
-        bool hasHeatedPlatform () const;
-
-        /** Ask the machine to move by some amount at a given speed */
-        void jog (float x, float y, float z, float a, float b, float f);
-
-        virtual Job * print       (QString const & inputFile);
-        virtual Job * printToFile (QString const & inputFile, QString const & outputFile);
-        virtual Job * slice       (QString const & inputFile, QString const & outputFile);
-
-        friend class Conveyor;
-        friend class Job;
-        friend class FakePrinter;
-
-    signals:
-        /** Emitted when the connectionStatus changes. 
-            Holds the new status */
-        void connectionStatusChanged(ConnectionStatus);
-
-        /** Emitted when the printer switches jobs. 
-            Holds the new Job */
-        void currentJobChanged(Job const *);
-
-    public slots:
-        /**  */
-        virtual void togglePaused();
-        /**  */
-        virtual void cancelCurrentJob();
-
-    protected:
-        Printer (Conveyor * conveyor, QString const & name);
-        Printer
-            ( Conveyor * conveyor
-            , QString const & name
-            , bool canPrint
-            , bool canPrintToFile
-            , ConnectionStatus connectionStatus
-            , QString const & printerType
-            , int numberOfExtruders
-            , bool hasHeatedPlatform
-            );
-
-    private:
-        PrinterPrivate * const m_private;
-    };
-
-    Address& defaultAddress();
-}
-
-#endif // CONVEYOR_H
-=======
 #include <conveyor/fwd.h>
 #include <conveyor/address.h>
 #include <conveyor/connection.h>
@@ -189,5 +14,4 @@
 #include <conveyor/tcpaddress.h>
 #include <conveyor/unixaddress.h>
 
-#endif
->>>>>>> ed9125e2
+#endif