--- conflicted
+++ resolved
@@ -25,25 +25,19 @@
 
         QList<Job *> jobs (void);
         QList<Printer *> printers (void);
-        
+
         void cancelJob (int jobId);
 
         Json::Value getUploadableMachines();
         Json::Value getMachineVersions(QString machinetype);
-<<<<<<< HEAD
         void uploadFirmware
-        	( Printer * const printer
+            ( Printer * const printer
             , QString machinetype
             , QString version
             );
         EepromMap readEeprom(Printer * const printer) const;
         void writeEeprom(Printer * const printer, EepromMap eepromMap);
-=======
-        void uploadFirmware(QString machinetype, QString version);
-        EepromMap readEeprom(void) const;
-        void writeEeprom(EepromMap eepromMap);
         void resetToFactory(void) const;
->>>>>>> f0ccc907
 
     signals:
         void printerAdded (Printer *);
