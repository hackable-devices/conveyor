--- conflicted
+++ resolved
@@ -3,11 +3,8 @@
     , "slicer": "miraclegrue"
     , "serialport": "/dev/ttyACM0"
     , "profile": "ReplicatorDual"
-<<<<<<< HEAD
     , "profiledir": "../s3g/s3g/profiles"
-=======
-	, "daemon_lockfile":"conveyord.avail.lock" 
->>>>>>> 532fcbfe
+    , "daemon_lockfile":"conveyord.avail.lock" 
     }
 , "miraclegrue":
     { "path": "../Miracle-Grue/bin/miracle_grue"
