--- conflicted
+++ resolved
@@ -1,19 +1,9 @@
-<<<<<<< HEAD
-{ "_comment": "This is the developer version of the conveyor configuration file.",
-  "common":
-    { "address": "unix:conveyord.socket"
-    , "serialport": "/dev/ttyACM0"
-    , "profile": "ReplicatorDual"
-    , "profiledir": "../s3g/makerbot_driver/profiles"
-    , "lockfile" : "conveyord.lock"
-=======
 { "_comment": "This is the developer version of the conveyor configuration file."
 , "common":
     { "address": "pipe:conveyord.socket"
     , "pidfile": "conveyord.pid"
     , "profile": "ReplicatorDual"
     , "profiledir": "../s3g/makerbot_driver/profiles"
->>>>>>> 3b9c7980
     }
 , "miraclegrue":
     { "path": "../Miracle-Grue/bin/miracle_grue"
@@ -24,12 +14,7 @@
     , "profile": "src/main/skeinforge/Replicator slicing defaults"
     }
 , "server":
-<<<<<<< HEAD
-    { "pidfile": "conveyord.pid"
-    , "chdir": false
-=======
     { "chdir": false
->>>>>>> 3b9c7980
     , "eventthreads": 2
     , "blacklisttime": 10.0
     , "logging":
