// vim:cindent:cino=\:0:et:fenc=utf-8:ff=unix:sw=4:ts=4:

#include <QUuid>
#include <QScopedPointer>
#include <QTimer>

#include <conveyor/address.h>
#include <conveyor/conveyor.h>
#include <conveyor/eeprommap.h>

#include "conveyorprivate.h"
#include "jobprivate.h"
#include "printerprivate.h"

namespace conveyor
{
    Conveyor *
    Conveyor::connectToDaemon (Address const * address)
    {
        return ConveyorPrivate::connect (address);
    }

    Conveyor::Conveyor
        ( Connection * const connection
        , ConnectionStream * const connectionStream
        , JsonRpc * const jsonRpc
        , ConnectionThread * const connectionThread
        )
        : m_private
            ( new ConveyorPrivate
                ( this
                , connection
                , connectionStream
                , jsonRpc
                , connectionThread
                )
            )
    {
    }

    Conveyor::~Conveyor (void)
    {
    }

    void
    Conveyor::cancelJob (int jobId)
    {
        m_private->cancelJob(jobId);
    }
    
    QList<Printer *>
    Conveyor::printers (void)
    {
        return m_private->printers();
    }

    QList<Job *>
    Conveyor::jobs (void)
    {
        return m_private->jobs();
    }

<<<<<<< HEAD
    Json::Value
    Conveyor::getUploadableMachines(void)
    {
        return m_private->m_getUploadableMachines();
    }

    Json::Value
    Conveyor::getMachineVersions(QString machinetype)
    {
        return m_private->m_getMachineVersions(machinetype);
    }
    
    void
    Conveyor::uploadFirmware(QString machinetype, QString version)
    {
        m_private->m_uploadFirmware(machinetype, version);
=======
    EepromMap
    Conveyor::readEeprom (void) const
    {
        return m_private->readEeprom();
    }

    void
    Conveyor::writeEeprom(EepromMap map)
    {
        m_private->writeEeprom(map);
>>>>>>> 9c4fb4bf
    }

    void
    Conveyor::emitPrinterAdded (Printer * const p)
    {
        emit printerAdded(p);
    }

    void
    Conveyor::emitPrinterRemoved (Printer * const p)
    {
        emit printerRemoved(p);
    }

    void
    Conveyor::emitJobAdded (Job * const j)
    {
        emit jobAdded(j);
    }

    void
    Conveyor::emitJobRemoved (Job * const j)
    {
        emit jobRemoved(j);
    }
}<|MERGE_RESOLUTION|>--- conflicted
+++ resolved
@@ -60,7 +60,6 @@
         return m_private->jobs();
     }
 
-<<<<<<< HEAD
     Json::Value
     Conveyor::getUploadableMachines(void)
     {
@@ -77,7 +76,8 @@
     Conveyor::uploadFirmware(QString machinetype, QString version)
     {
         m_private->m_uploadFirmware(machinetype, version);
-=======
+    }
+
     EepromMap
     Conveyor::readEeprom (void) const
     {
@@ -88,7 +88,6 @@
     Conveyor::writeEeprom(EepromMap map)
     {
         m_private->writeEeprom(map);
->>>>>>> 9c4fb4bf
     }
 
     void
