// vim:cindent:cino=\:0:et:fenc=utf-8:ff=unix:sw=4:ts=4:

#ifndef JOBPRIVATE_H
#define JOBPRIVATE_H

<<<<<<< HEAD
#include <QString>

#include "conveyor/job.h"
=======
#include <conveyor/conveyor.h>
#include <conveyor/jobstatus.h>
>>>>>>> 84be70ea

namespace conveyor
{
    class JobPrivate
    {
    public:
        JobPrivate
            ( Conveyor * conveyor
            , Job * job
            , int const & id
            );

        void updateFromJson (Json::Value const &);

        void cancel (void);
        
        Conveyor * const m_conveyor;
        Job * const m_job;
        Printer * m_printer;
        int m_id;
        QString m_name;
        JobState m_state;
        JobConclusion m_conclusion;
        QString m_currentStepName;
        int m_currentStepProgress;
    };
}

#endif<|MERGE_RESOLUTION|>--- conflicted
+++ resolved
@@ -3,14 +3,11 @@
 #ifndef JOBPRIVATE_H
 #define JOBPRIVATE_H
 
-<<<<<<< HEAD
 #include <QString>
 
-#include "conveyor/job.h"
-=======
+#include <conveyor/job.h>
 #include <conveyor/conveyor.h>
 #include <conveyor/jobstatus.h>
->>>>>>> 84be70ea
 
 namespace conveyor
 {
