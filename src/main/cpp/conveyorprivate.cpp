--- conflicted
+++ resolved
@@ -336,20 +336,15 @@
     ConveyorPrivate::writeEeprom(Printer * const printer, EepromMap map)
     {
         Json::Value params (Json::objectValue);
-<<<<<<< HEAD
         params["printername"] = printer->uniqueName().toStdString();
         params["eeprommap"] = map.getEepromMap();
         SynchronousCallback::invoke (this->m_jsonRpc, "writeeeprom", params);
-=======
-        params["eeprom_values"] = map.getEepromMap();
-        SynchronousCallback::invoke (this->m_jsonRpc, "writeeeprom", params);
     }
 
     void ConveyorPrivate::resetToFactory(void) const
     {
         Json::Value params (Json::objectValue);
         SynchronousCallback::invoke (this->m_jsonRpc, "resettofactory", params);
->>>>>>> f0ccc907
     }
 
     void
