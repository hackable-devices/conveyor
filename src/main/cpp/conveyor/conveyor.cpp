// vim:cindent:cino=\:0:et:fenc=utf-8:ff=unix:sw=4:ts=4:

#include "conveyor.h"

#include <QUuid>

namespace conveyor
{
    struct ConveyorPrivate
    {
    };

    struct JobPrivate
    {

        QString m_displayName;
        QString m_uniqueName;
        int m_Progress;
        JobStatus m_Status;
    };

    struct PrinterPrivate
    {
        QString m_displayName;
        QString m_uniqueName;
        QString m_printerType;
        QList<Job *> m_jobs;
        bool m_canPrint;
        bool m_canPrintToFile;
        bool m_hasPlatform;

        int m_numberOfToolheads;

        ConnectionStatus m_connectionStatus;
    };

    Conveyor::Conveyor (Address const & address __attribute__ ((unused)))
        : m_private (0)
    {
    }

    QList<Job *>
    Conveyor::jobs ()
    {
        QList<Job *> list;
        return list;
    }

    QList<Printer *>
    Conveyor::printers ()
    {
        QList<Printer *> list;
        return list;
    }

    Job::Job
        ( Printer * printer __attribute__ ((unused))
        , QString const & id __attribute__ ((unused))
        )
        : m_private (0)
    {
    }
    Job::Job
    (Printer * printer __attribute__ ((unused)),
	 QString const &name,
     int const &progress):m_private(new JobPrivate())
    {
        m_private->m_displayName = name;
        m_private->m_Progress = progress;
        m_private->m_uniqueName = QUuid::createUuid().toString();
    }
    int Job::progress()
    {
        return m_private->m_Progress;
    }
    void Job::incrementProgress()
    {
        m_private->m_Progress++;
        emit JobPercentageChanged(m_private->m_Progress);
    }
<<<<<<< HEAD
=======
    JobStatus Job::jobStatus() const
    {
        return m_private->m_Status;
    }
>>>>>>> c179ceee

    Printer::Printer
        ( Conveyor  * conveyor __attribute__ ((unused))
        , QString const & name __attribute__ ((unused))
        )
        : m_private (new PrinterPrivate())
    {
        m_private->m_canPrint = true;
        m_private->m_canPrintToFile = true;
        m_private->m_connectionStatus = NOT_CONNECTED;
        m_private->m_displayName = "Dummy Printer";
        m_private->m_printerType = "Replicator";
        m_private->m_uniqueName = QUuid::createUuid().toString();
        m_private->m_numberOfToolheads = 2;
        m_private->m_hasPlatform = true;
        m_private->m_jobs = conveyor->jobs();
    }
    Printer::Printer
		(Conveyor *convey
		, const QString &name
		, const bool &canPrint
		, const bool &canPrintToFile
		, const ConnectionStatus &cs
        , const QString &printerType
		, const int &numberOfExtruders
		, const bool &hasHeatedPlatform
		)
		: m_private(new PrinterPrivate())
    {
        m_private->m_canPrint = canPrint;
        m_private->m_canPrintToFile = canPrintToFile;
        m_private->m_connectionStatus = cs;
        m_private->m_displayName = name;
        m_private->m_printerType = printerType;
        m_private->m_uniqueName = QUuid::createUuid().toString();
        m_private->m_numberOfToolheads = numberOfExtruders;
        m_private->m_hasPlatform = hasHeatedPlatform;
        m_private->m_jobs = convey->jobs();
    }

    Printer::~Printer ()
    {
        delete m_private;
    }

    QList<Job *>
    * Printer::jobs ()
    {
       return &m_private->m_jobs;
    }

    Job *
    Printer::currentJob ()
    {
        if(m_private->m_jobs.isEmpty())
            return 0;

        return m_private->m_jobs.first();
    }

    QString const &
    Printer::displayName () const
    {
        return m_private->m_displayName;
    }

    QString const &
    Printer::uniqueName () const
    {
        return m_private->m_uniqueName;
    }

    QString const &
    Printer::printerType () const
    {
        return m_private->m_printerType;
    }

    bool
    Printer::canPrint () const
    {
        return m_private->m_canPrint;
    }

    bool Printer::hasHeatedPlatform() const
    {
        return m_private->m_hasPlatform;
    }

    bool
    Printer::canPrintToFile () const
    {
        return m_private->m_canPrintToFile;
    }

    int Printer::numberOfExtruders() const
    {
        return m_private->m_numberOfToolheads;
    }

    ConnectionStatus
    Printer::connectionStatus () const
    {
        return m_private->m_connectionStatus;
    }

    QString
    Printer::connectionStatusString () const
    {
        QString status;

        switch(m_private->m_connectionStatus)
        {
        case CONNECTED:
            status = "Connected";
            break;
        case NOT_CONNECTED:
            status = "Not Connected";
            break;
        }

        return status;
    }

    Job *
    Printer::print
        ( QString const & inputFile __attribute__ ((unused))
        )
    {
        QString jobID("fakePrintID:" + QUuid::createUuid().toString());
        Job * job = new Job(this, jobID);
        return job;
    }

    Job *
    Printer::printToFile
        ( QString const & inputFile __attribute__ ((unused))
        , QString const & outputFile __attribute__ ((unused))
        )
    {
        QString jobID("fakePrintToFileID:" + QUuid::createUuid().toString());
        Job * job = new Job(this, jobID);
        return job;
    }

    Job *
    Printer::slice
        ( QString const & inputFile __attribute__ ((unused))
        , QString const & outputFile __attribute__ ((unused))
        )
    {
        QString jobID("fakeSliceID:" + QUuid::createUuid().toString());
        Job * job = new Job(this, jobID);
        return job;
    }

    void
    Printer::jog
		( float x
		, float y
		, float z
		, float a
        , float b
		, float f
		)
    {
        qDebug() << "jogging x"<<x<<" y"<<y<<" z"<<z<<" a"<<a<<" b"<<b<<" f"<<f;
        //Jogz
    }
    void Printer::togglePaused()
    {
        if(this->currentJob()->jobStatus() == PAUSED)
        {
            this->currentJob()->m_private->m_Status = PRINTING;
        }
        else if(this->currentJob()->jobStatus() == PAUSED)
        {
            this->currentJob()->m_private->m_Status = PRINTING;
        }
    }

    FakePrinter::FakePrinter (Conveyor * convey, QString const & name) :Printer(convey, name)
        {
            qDebug() << "y me no work :(";
        }
    FakePrinter::FakePrinter (Conveyor *convey, const QString &name, const bool &canPrint, const bool &canPrintToFile, const ConnectionStatus &cs,
             const QString &printerType, const int &numberOfExtruders, const bool &hasHeatedPlatform)
    :Printer(convey, name , canPrint, canPrintToFile, cs, printerType, numberOfExtruders, hasHeatedPlatform)
    {
        qDebug() << m_private->m_displayName;
    }
    void FakePrinter::startFiringEvents()
    {

<<<<<<< HEAD
    FakePrinter::FakePrinter (Conveyor * convey, QString const & name) :Printer(convey, name)
        {
            qDebug() << "y me no work :(";
        }
    FakePrinter::FakePrinter (Conveyor *convey, const QString &name, const bool &canPrint, const bool &canPrintToFile, const ConnectionStatus &cs,
             const QString &printerType, const int &numberOfExtruders, const bool &hasHeatedPlatform)
    :Printer(convey, name , canPrint, canPrintToFile, cs, printerType, numberOfExtruders, hasHeatedPlatform)
    {
        qDebug() << m_private->m_displayName;
    }
    void FakePrinter::startFiringEvents()
    {

=======
>>>>>>> c179ceee
        connect(&m_timer, SIGNAL(timeout()), this->currentJob(), SLOT(incrementProgress()));
        m_timer.start(1000);
    }
    void FakePrinter::stopFiringEvents()
    {
        m_timer.stop();
    }

    Address WindowsDefaultAddress;
    Address UNIXDefaultAddress;

    Address&
    defaultAddress()
    {
        #if defined(CONVEYOR_ADDRESS)
            return CONVEYOR_ADDRESS;
        #elif defined(Q_OS_WIN32)
            return WindowsDefaultAddress;
        #elif defined(Q_OS_MAC)
            return UNIXDefaultAddress;
        #elif defined(Q_OS_LINUX)
            return UNIXDefaultAddress;
        #else
            #error No CONVEYOR_ADDRESS defined and no default location known for this platform
        #endif
    }
}<|MERGE_RESOLUTION|>--- conflicted
+++ resolved
@@ -78,13 +78,12 @@
         m_private->m_Progress++;
         emit JobPercentageChanged(m_private->m_Progress);
     }
-<<<<<<< HEAD
-=======
+
     JobStatus Job::jobStatus() const
     {
         return m_private->m_Status;
     }
->>>>>>> c179ceee
+
 
     Printer::Printer
         ( Conveyor  * conveyor __attribute__ ((unused))
@@ -279,7 +278,7 @@
     void FakePrinter::startFiringEvents()
     {
 
-<<<<<<< HEAD
+
     FakePrinter::FakePrinter (Conveyor * convey, QString const & name) :Printer(convey, name)
         {
             qDebug() << "y me no work :(";
@@ -293,8 +292,7 @@
     void FakePrinter::startFiringEvents()
     {
 
-=======
->>>>>>> c179ceee
+
         connect(&m_timer, SIGNAL(timeout()), this->currentJob(), SLOT(incrementProgress()));
         m_timer.start(1000);
     }
