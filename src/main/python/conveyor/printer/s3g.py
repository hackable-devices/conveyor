--- conflicted
+++ resolved
@@ -203,15 +203,6 @@
                         with self._condition:
                             if None is not self._currenttask:
                                 self._currenttask.cancel()
-<<<<<<< HEAD
-                    except makerbot_driver.Writer.ExternalStopError:
-                        self._log.debug('handled exception', exc_info=True)
-                        self._log.info('print canceled')
-                        with self._condition:
-                            if None is not self._currenttask:
-                                self._currenttask.cancel()
-=======
->>>>>>> 9c7f8c2f
                     except Exception as e:
                         self._log.error('unhandled exception', exc_info=True)
                         with self._condition:
@@ -290,7 +281,6 @@
         return current_progress
 
     def _genericprint(
-<<<<<<< HEAD
         self, server, portname, profile, buildname, writer, polltemperature,
         pollinterval, gcodepath, skip_start_end, slicer_settings, material,
         task):
@@ -304,10 +294,6 @@
             def stoppedcallback(task):
                 writer.set_external_stop()
             task.stoppedevent.attach(stoppedcallback)
-=======
-        self, profile, buildname, writer, polltemperature, pollinterval,
-        gcodepath, skip_start_end, task):
->>>>>>> 9c7f8c2f
             parser = makerbot_driver.Gcode.GcodeParser()
             parser.state.profile = profile
             parser.state.set_build_name(str(buildname))
@@ -347,10 +333,6 @@
                     self._log.debug('gcode: %r', data)
                     # The s3g module cannot handle unicode strings.
                     data = str(data)
-<<<<<<< HEAD
-                    parser.execute_line(data)
-                    new_progress = {
-=======
                     try:
                         parser.execute_line(data)
                     except makerbot_driver.ExternalStopError:
@@ -359,8 +341,7 @@
                         with self._condition:
                             if None is not self._currenttask:
                                 self._currenttask.cancel()
-                    progress = {
->>>>>>> 9c7f8c2f
+                    new_progress = {
                         'name': 'print',
                         'progress': int(parser.state.percentage)
                     }
