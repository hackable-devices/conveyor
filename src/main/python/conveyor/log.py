# vim:ai:et:ff=unix:fileencoding=utf-8:sw=4:ts=4:
# conveyor/src/main/python/conveyor/log.py
#
# conveyor - Printing dispatch engine for 3D objects and their friends.
# Copyright © 2012 Matthew W. Samsonoff <matthew.samsonoff@makerbot.com>
#
# This program is free software: you can redistribute it and/or modify it under
# the terms of the GNU Affero General Public License as published by the Free
# Software Foundation, either version 3 of the License, or (at your option) any
# later version.
#
# This program is distributed in the hope that it will be useful, but WITHOUT
# ANY WARRANTY; without even the implied warranty of MERCHANTABILITY or FITNESS
# FOR A PARTICULAR PURPOSE. See the GNU Affero General Public License for more
# details.
#
# You should have received a copy of the GNU Affero General Public License
# along with this program. If not, see <http://www.gnu.org/licenses/>.

from __future__ import (absolute_import, print_function, unicode_literals)

import json
import logging
import logging.config
import os.path
import sys
import time

try:
    import unittest2 as unittest
except ImportError:
    import unittest

import conveyor.event

if not hasattr(logging.config, 'dictConfig'):
    import conveyor.dictconfig
    logging.config.dictConfig = conveyor.dictconfig.dictConfig

if hasattr(logging, '_checkLevel'):
    _checkLevel = logging._checkLevel
else:
    import conveyor.dictconfig
    _checkLevel = conveyor.dictconfig._checkLevel

def checklevel(level):
    return _checkLevel(level)

def earlylogging(program): # pragma: no cover
    '''Initialize console logging for the early part of a conveyor process.'''

    dct = {
        'version': 1,
        'formatters': {
            'console': {
                # '()': 'conveyor.log.ConsoleFormatter',
                'format': '%s: %%(levelname)s: %%(message)s' % (program,)
            }
        },
        'filters': {
            'stdout': { '()': 'conveyor.log.StdoutFilter' },
            'stderr': { '()': 'conveyor.log.StderrFilter' }
        },
        'handlers': {
            'stdout': {
                'class': 'logging.StreamHandler',
                'level': 'INFO',
                'formatter': 'console',
                'filters': ['stdout'],
                'stream': 'ext://sys.stdout'
            },
            'stderr': {
                'class': 'logging.StreamHandler',
                'level': 'INFO',
                'formatter': 'console',
                'filters': ['stderr'],
                'stream': 'ext://sys.stderr'
            }
        },
        'loggers': {
        },
        'root': {
            'level': 'INFO',
            'propagate': True,
            'filters': [],
            'handlers': ['stdout', 'stderr']
        },
        'incremental': False,
        'disable_existing_loggers': True
    }
    logging.config.dictConfig(dct)

def getfiles():
    '''Return an iterator of the files open by the logging system.

    This assumes that the relevant logging handlers are subclasses of
    logging.StreamHandler.

    This function relies on internal logging module voodoo.

    '''

    logging._acquireLock()
    try:
        for ref in logging._handlerList:
            handler = ref()
            if isinstance(handler, logging.StreamHandler):
                yield handler.stream
    finally:
        logging._releaseLock()

class ConsoleFormatter(logging.Formatter):
    '''A log formatter that does not emit the exception stack trace unless
    DEBUG is enabled.

    '''

    def format(self, record):
        log = logging.getLogger(record.name)
        if logging.DEBUG == log.getEffectiveLevel():
            s = logging.Formatter.format(self, record)
        else:
            record.message = record.getMessage()
<<<<<<< HEAD
            if '%(asctime)s' in self._fmt:
=======
            if '%(asctime)' in self._fmt:
>>>>>>> 191f64cb
                record.asctime = self.formatTime(record, self.datefmt)
            s = self._fmt % record.__dict__
        return s

class DebugFormatter(object):  
    '''A log formatter that has a second format for DEBUG messages.'''

    def __init__(self, format, datefmt, debugformat):
        self._formatter = logging.Formatter(format, datefmt)
        self._debugformatter = logging.Formatter(debugformat, datefmt)

    def format(self, record):
        if logging.DEBUG != record.levelno:
            result = self._formatter.format(record)
        else:
            result = self._debugformatter.format(record)
        return result

    def formatTime(self, record, datefmt=None):
        if logging.DEBUG != record.levelno:
            result = self._formatter.formatTime(record, datefmt)
        else:
            result = self._debugformatter.formatTime(record, datefmt)
        return result

    def formatException(self, exc_info):
        result = self._debugformatter.formatException(exc_info)
        return result

class StdoutFilter(object):
    '''A log filter that only accepts INFO messages.'''

    def filter(self, record):
        result = (record.levelno == logging.INFO)
        return result

class StderrFilter(object):
    '''A log filter that only accepts WARNING, ERROR, and CRITICAL messages.'''

    def filter(self, record):
        result = (record.levelno >= logging.WARNING)
        return result

class _ConsoleFormatterTestCase(unittest.TestCase):
    def test_stacktrace(self):
        '''Test that the ConsoleFormatter only prints the stack trace when the
        log level is set to DEBUG.

        '''

        name = 'conveyor.log._ConsoleFormatterTestCase'
        log = logging.getLogger(name)
        formatter = ConsoleFormatter()
        for level in (
            logging.CRITICAL,
            logging.ERROR,
            logging.WARNING,
            logging.INFO,
            ):
                log.setLevel(level)
                try:
                    raise Exception('message')
                except:
                    record = logging.LogRecord(
                        name, level, 'pathname', 1, 'message', {},
                        sys.exc_info())
                    s = formatter.format(record)
                    self.assertNotIn('Traceback (most recent call last):', s)
                    record = logging.LogRecord(
                        name, level, 'pathname', 1, 'message', {},
                        sys.exc_info())
                    s = formatter.format(record)
                    self.assertNotIn('Traceback (most recent call last):', s)
        log.setLevel(logging.DEBUG)
        try:
            raise Exception('message')
        except:
            record = logging.LogRecord(
                name, logging.DEBUG, 'pathname', 1, 'message', {},
                sys.exc_info())
            s = formatter.format(record)
            self.assertIn('Traceback (most recent call last):', s)

    def test_formatTime(self):
        '''Test that the ConsoleFormatter formats time correctly.

        NOTE: this test may fail if you run it near midnight on December 31st.

        '''

        name = 'conveyor.log._ConsoleFormatterTestCase'
        log = logging.getLogger(name)
        log.setLevel(logging.INFO)
        formatter = ConsoleFormatter('%(asctime)s', '%Y')
        record = logging.LogRecord(
            name, logging.INFO, 'pathname', 1, 'message', {}, False)
        s = formatter.format(record)
        self.assertEqual(time.strftime('%Y'), s)

class _StubFormatter(object):
    def __init__(self):
        self.formatcallback = conveyor.event.Callback()
        self.formattimecallback = conveyor.event.Callback()
        self.formatexceptioncallback = conveyor.event.Callback()

    def format(self, record):
        self.formatcallback(record)

    def formatTime(self, record, datefmt=None):
        self.formattimecallback(record, datefmt)

    def formatException(self, exc_info):
        self.formatexceptioncallback(exc_info)

class _DebugFormatterTestCase(unittest.TestCase):
    def _resetcallbacks(self, stubformatter, stubdebugformatter):
        for stub in (stubformatter, stubdebugformatter):
            for callback in (
                stub.formatcallback,
                stub.formattimecallback,
                stub.formatexceptioncallback,
                ):
                    callback.reset()

    def test_format(self):
        '''Test that the DebugFormatter uses the appropriate formatter instance
        to format messages.

        '''

        stubformatter = _StubFormatter()
        stubdebugformatter = _StubFormatter()
        debugformatter = DebugFormatter('', '', None)
        debugformatter._formatter = stubformatter
        debugformatter._debugformatter = stubdebugformatter
        for level in (
            logging.CRITICAL,
            logging.ERROR,
            logging.WARNING,
            logging.INFO,
            ):
                self._resetcallbacks(stubformatter, stubdebugformatter)
                record = logging.LogRecord(
                    'name', level, 'pathname', 1, 'message', {}, False)
                debugformatter.format(record)
                self.assertTrue(stubformatter.formatcallback.delivered)
                self.assertFalse(stubdebugformatter.formatcallback.delivered)
        self._resetcallbacks(stubformatter, stubdebugformatter)
        record = logging.LogRecord(
            'name', logging.DEBUG, 'pathname', 1, 'message', {}, False)
        debugformatter.format(record)
        self.assertFalse(stubformatter.formatcallback.delivered)
        self.assertTrue(stubdebugformatter.formatcallback.delivered)

    def test_formatTime(self):
        '''Test that the DebugFormatter uses the appropriate formatter instance
        to format the time.

        '''

        stubformatter = _StubFormatter()
        stubdebugformatter = _StubFormatter()
        debugformatter = DebugFormatter('', '', None)
        debugformatter._formatter = stubformatter
        debugformatter._debugformatter = stubdebugformatter
        for level in (
            logging.CRITICAL,
            logging.ERROR,
            logging.WARNING,
            logging.INFO,
            ):
                self._resetcallbacks(stubformatter, stubdebugformatter)
                record = logging.LogRecord(
                    'name', level, 'pathname', 1, 'message', {}, False)
                debugformatter.formatTime(record)
                self.assertTrue(stubformatter.formattimecallback.delivered)
                self.assertFalse(
                    stubdebugformatter.formattimecallback.delivered)
        self._resetcallbacks(stubformatter, stubdebugformatter)
        record = logging.LogRecord(
            'name', logging.DEBUG, 'pathname', 1, 'message', {}, False)
        debugformatter.formatTime(record)
        self.assertFalse(stubformatter.formattimecallback.delivered)
        self.assertTrue(stubdebugformatter.formattimecallback.delivered)

    def test_formatException(self):
        '''Test that the DebugFormatter uses its _debugformatter instance to
        format exceptions.

        '''

        stubformatter = _StubFormatter()
        stubdebugformatter = _StubFormatter()
        debugformatter = DebugFormatter('', '', None)
        debugformatter._formatter = stubformatter
        debugformatter._debugformatter = stubdebugformatter
        for level in (
            logging.CRITICAL,
            logging.ERROR,
            logging.WARNING,
            logging.INFO,
            logging.DEBUG,
            ):
                self._resetcallbacks(stubformatter, stubdebugformatter)
                record = logging.LogRecord(
                    'name', level, 'pathname', 1, 'message', {}, False)
                debugformatter.formatException(record)
                self.assertFalse(
                    stubformatter.formatexceptioncallback.delivered)
                self.assertTrue(
                    stubdebugformatter.formatexceptioncallback.delivered)

class _StdoutFilterTestCase(unittest.TestCase):
    def test_filter(self):
        '''Test that the StdoutFilter only accepts INFO message.'''

        filter = StdoutFilter()
        record = logging.LogRecord(
            'name', logging.INFO, 'pathname', 1, 'message', {}, False)
        self.assertTrue(filter.filter(record))
        for level in (
            logging.CRITICAL,
            logging.ERROR,
            logging.WARNING,
            logging.DEBUG,
            ):
                record = logging.LogRecord(
                    'name', level, 'pathname', 1, 'message', {}, False)
                self.assertFalse(filter.filter(record))

class _StderrFilterTestCase(unittest.TestCase):
    def test_filter(self):
        '''Test that the StderrFilter accepts only CRITICAL, ERROR, and WARNING
        messages.

        '''

        filter = StderrFilter()
        record = logging.LogRecord(
            'name', logging.INFO, 'pathname', 1, 'message', {}, False)
        for level in (
            logging.CRITICAL,
            logging.ERROR,
            logging.WARNING,
            ):
                record = logging.LogRecord(
                    'name', level, 'pathname', 1, 'message', {}, False)
                self.assertTrue(filter.filter(record))
        for level in (
            logging.INFO,
            logging.DEBUG,
            ):
                record = logging.LogRecord(
                    'name', level, 'pathname', 1, 'message', {}, False)
                self.assertFalse(filter.filter(record))<|MERGE_RESOLUTION|>--- conflicted
+++ resolved
@@ -121,11 +121,7 @@
             s = logging.Formatter.format(self, record)
         else:
             record.message = record.getMessage()
-<<<<<<< HEAD
-            if '%(asctime)s' in self._fmt:
-=======
             if '%(asctime)' in self._fmt:
->>>>>>> 191f64cb
                 record.asctime = self.formatTime(record, self.datefmt)
             s = self._fmt % record.__dict__
         return s
