# vim:ai:et:ff=unix:fileencoding=utf-8:sw=4:ts=4:
# conveyor/src/main/python/conveyor/server/__init__.py
#
# conveyor - Printing dispatch engine for 3D objects and their friends.
# Copyright © 2012 Matthew W. Samsonoff <matthew.samsonoff@makerbot.com>
#
# This program is free software: you can redistribute it and/or modify it under
# the terms of the GNU Affero General Public License as published by the Free
# Software Foundation, either version 3 of the License, or (at your option) any
# later version.
#
# This program is distributed in the hope that it will be useful, but WITHOUT
# ANY WARRANTY; without even the implied warranty of MERCHANTABILITY or FITNESS
# FOR A PARTICULAR PURPOSE. See the GNU Affero General Public License for more
# details.
#
# You should have received a copy of the GNU Affero General Public License
# along with this program. If not, see <http://www.gnu.org/licenses/>.

from __future__ import (absolute_import, print_function, unicode_literals)

import collections
import errno
import lockfile
import lockfile.pidlockfile
import logging
import makerbot_driver
import os
import os.path
import signal
import sys
import threading

try:
    import unittest2 as unittest
except ImportError:
    import unittest

import conveyor.address
import conveyor.connection
import conveyor.domain
import conveyor.jsonrpc
import conveyor.main
import conveyor.machine.s3g
import conveyor.recipe
import conveyor.slicer.miraclegrue
import conveyor.slicer.skeinforge
import conveyor.stoppable

class ServerMain(conveyor.main.AbstractMain):
    def __init__(self):
        conveyor.main.AbstractMain.__init__(self, 'conveyord', 'server')

    def _initparser_common(self, parser):
        conveyor.main.AbstractMain._initparser_common(self, parser)
        parser.add_argument(
            '--nofork', action='store_true', default=False,
            help='do not fork nor detach from the terminal')

    def _initsubparsers(self):
        return None

    def _run(self):
        has_daemon = False
        code = -17 #failed to run err
        try:
            import daemon
            import daemon.pidfile
            has_daemon = True
        except ImportError:
            self._log.debug('handled exception', exc_info=True)
        def handle_sigterm(signum, frame):
            self._log.info('received signal %d', signum)
            sys.exit(0)
        pidfile = self._config['common']['pidfile']
        try:
            if self._parsedargs.nofork or not has_daemon:
                signal.signal(signal.SIGTERM, handle_sigterm)
                lock = lockfile.pidlockfile.PIDLockFile(pidfile)
                lock.acquire(0)
                try:
                    code = self._run_server()
                finally:
                    lock.release()
            else:
                files_preserve = list(conveyor.log.getfiles())
                dct = {
                    'files_preserve': files_preserve,
                    'pidfile': daemon.pidfile.TimeoutPIDLockFile(pidfile, 0)
                }
                if not self._config['server']['chdir']:
                    dct['working_directory'] = os.getcwd()
                context = daemon.DaemonContext(**dct)
                # The daemon module's implementation of terminate() raises a
                # SystemExit with a string message instead of an exit code. This
                # monkey patch fixes it.
                context.terminate = handle_sigterm # monkey patch!
                with context:
                    code = self._run_server()
        except lockfile.AlreadyLocked:
            self._log.debug('handled exception', exc_info=True)
            self._log.error('pid file exists: %s', pidfile)
            code = 1
        except lockfile.UnlockError:
            self._log.warning('error while removing pidfile', exc_info=True)
        return code

    def _run_server(self):
        self._initeventqueue()
        listener = self._address.listen()
        with listener:
            server = Server(self._config, listener)
            code = server.run()
            return code

def export(name):
    def decorator(func):
        return func
    return decorator

class _UploadFirmwareTaskFactory(conveyor.jsonrpc.TaskFactory):
    def __init__(self, clientthread):
        self._clientthread = clientthread

    def __call__(self, printername, machinetype, filename):
        task = conveyor.task.Task()
        def runningcallback(task):
            try:
                printerthread = self._clientthread._findprinter(printername)
                printerthread.uploadfirmware(machinetype, filename, task)
            except Exception as e:
                message = unicode(e)
                task.fail(message)
        task.runningevent.attach(runningcallback)
        return task

class _DownloadFirmwareTaskFactory(conveyor.jsonrpc.TaskFactory):
    def __init__(self):
        pass

    def __call__(self, machinetype, version):
        import urllib2
        task = conveyor.task.Task()
        def runningcallback(task):
            try:
                uploader = makerbot_driver.Firmware.Uploader()
                hex_file_path = uploader.download_firmware(machinetype, version)
                task.end(hex_file_path)
            except Exception as e:
                message = unicode(e)
                task.fail(message)
        task.runningevent.attach(runningcallback)
        return task

class _Method(object):
    pass

class _ClientThread(conveyor.stoppable.StoppableThread):
    @classmethod
    def create(cls, config, server, connection, id):
        jsonrpc = conveyor.jsonrpc.JsonRpc(connection, connection)
        clientthread = _ClientThread(config, server, jsonrpc, id)
        return clientthread

    def __init__(self, config, server, jsonrpc, id):
        conveyor.stoppable.StoppableThread.__init__(self)
        self._config = config
        self._log = logging.getLogger(self.__class__.__name__)
        self._server = server
        self._id = id
        self._jsonrpc = jsonrpc
        self._printers_seen = []

    def printeradded(self, params):
        self._jsonrpc.notify('printeradded', params)

    def printerchanged(self, params):
        self._jsonrpc.notify('printerchanged', params)

    def printerremoved(self, params):
        self._jsonrpc.notify('printerremoved', params)

    def jobadded(self, params):
        self._jsonrpc.notify('jobadded', params)

    def jobchanged(self, params):
        self._jsonrpc.notify('jobchanged', params)

    def _stoppedcallback(self, job):
        def callback(task):
            job.state = task.state
            job.conclusion = task.conclusion
            job.failure = None
            if None is not task.failure:
                job.failure = unicode(task.failure.failure)
            if conveyor.task.TaskConclusion.ENDED == task.conclusion:
                self._log.info('job %d ended', job.id)
            elif conveyor.task.TaskConclusion.FAILED == task.conclusion:
                self._log.info('job %d failed: %s', job.id, job.failure)
            elif conveyor.task.TaskConclusion.CANCELED == task.conclusion:
                self._log.info('job %d canceled', job.id)
            else:
                raise ValueError(task.conclusion)
            self._server.changejob(job)
        return callback

    @export('hello')
    def _hello(self):
        self._log.debug('')
        return 'world'

    @export('dir')
    def _dir(self):
        self._log.debug('')
        result = {}
        methods = self._jsonrpc.getmethods()
        result = {}
        for k, f in methods.items():
            doc = getattr(f, '__doc__', None)
            if None is not doc:
                result[k] = f.__doc__
        result['__version__'] = conveyor.__version__
        return result

    def _findprinter(self, name):
        printerthread = None
        if None is name:
            printerthread = self._findprinter_default()
            if None is printerthread:
                raise Exception('no printer connected') # TODO: custom exception
        else:
            printerthread = self._server.findprinter_printerid(name)
            if None is printerthread:
                printerthread = self._server.findprinter_portname(name)
            if None is printerthread:
                raise Exception('unknown printer: %s' % (name,)) # TODO: custom exception
        return printerthread

    def _findprinter_default(self):
        printerthreads = self._server.getprinterthreads()
        keys = printerthreads.keys()
        if 0 == len(keys):
            printerthread = None
        else:
            key = keys[0]
            printerthread = self._server._printerthreads[key]
        return printerthread

    def _findprofile(self, name):
        if None is name:
            name = self._config['common']['profile']
        profile = makerbot_driver.Profile(name, self._config['common']['profiledir'])
        return profile

    def _getbuildname(self, path):
        root, ext = os.path.splitext(path)
        buildname = os.path.basename(root)
        return buildname

    @export('print')
    def _print(
        self, printername, inputpath, gcodeprocessor, skip_start_end, archive_lvl,
        archive_dir, slicer_settings, material):
            self._log.debug(
                'printername=%r, inputpath=%r, gcodeprocessor=%r, skip_start_end=%r, archive_lvl=%r, archive_dir=%r, slicer_settings=%r, material=%r',
                printername, inputpath, gcodeprocessor, skip_start_end,
                archive_lvl, archive_dir, slicer_settings, material)
            slicer_settings = conveyor.domain.SlicerConfiguration.fromdict(slicer_settings)
            recipemanager = conveyor.recipe.RecipeManager(
                self._server, self._config)
            build_name = self._getbuildname(inputpath)
            printerthread = self._findprinter(printername)
            printerid = printerthread.getprinterid()
            profile = printerthread.getprofile()
            job = self._server.createjob(
                build_name, inputpath, self._config, printerid, profile,
                gcodeprocessor, skip_start_end, False, slicer_settings,
                profile.values['print_to_file_type'][0], material)
            recipe = recipemanager.getrecipe(job)
            process = recipe.print(printerthread)
            job.process = process
            def startcallback(task):
                self._server.addjob(job)
            process.startevent.attach(startcallback)
            def runningcallback(task):
                self._log.info(
                    'printing: %s (job %d)', inputpath, job.id)
            process.runningevent.attach(runningcallback)
            def heartbeatcallback(task):
                childtask = task.progress
                progress = childtask.progress
                job.currentstep = progress
                job.state = task.state
                job.conclusion = task.conclusion
                self._server.changejob(job)
                self._log.info('progress: (job %d) %r', job.id, progress)
            process.heartbeatevent.attach(heartbeatcallback)
            process.stoppedevent.attach(self._stoppedcallback(job))
            process.start()
            dct = job.todict()
            return dct

    @export('printtofile')
    def _printtofile(
        self, profilename, inputpath, outputpath, gcodeprocessor, skip_start_end, 
        archive_lvl, archive_dir, slicer_settings, print_to_file_type, material):
            self._log.debug(
                'profilename=%r, inputpath=%r, outputpath=%r, gcodeprocessor=%r, skip_start_end=%r, print_to_file_type=%r, printer=%r, archive_lvl=%r, archive_dir=%r, slicer_settings=%r, material=%r',
                profilename, inputpath, outputpath, gcodeprocessor,
                skip_start_end, print_to_file_type, archive_lvl, archive_dir, slicer_settings,
                material)
            slicer_settings = conveyor.domain.SlicerConfiguration.fromdict(slicer_settings)
            recipemanager = conveyor.recipe.RecipeManager(
                self._server, self._config)
            build_name = self._getbuildname(inputpath)
            profile = self._findprofile(profilename)
            job = self._server.createjob(
                build_name, inputpath, self._config, None, profile,
                gcodeprocessor, skip_start_end, False, slicer_settings,
                print_to_file_type, material)
            recipe = recipemanager.getrecipe(job)
            process = recipe.printtofile(profile, outputpath)
            job.process = process
            def startcallback(task):
                self._server.addjob(job)
            process.startevent.attach(startcallback)
            def runningcallback(task):
                self._log.info(
                    'printing to file: %s -> %s (job %d)', inputpath,
                    outputpath, job.id)
            process.runningevent.attach(runningcallback)
            def heartbeatcallback(task):
                childtask = task.progress
                progress = childtask.progress
                job.currentstep = progress
                job.state = task.state
                job.conclusion = task.conclusion
                self._server.changejob(job)
                self._log.info('progress: (job %d) %r', job.id, progress)
            process.heartbeatevent.attach(heartbeatcallback)
            process.stoppedevent.attach(self._stoppedcallback(job))
            process.start()
            dct = job.todict()
            return dct

    @export('slice')
    def _slice(
        self, profilename, inputpath, outputpath, gcodeprocessor,
        with_start_end, slicer_settings, material):
            self._log.debug(
                'profilename=%r, inputpath=%r, outputpath=%r, gcodeprocessor=%r, with_start_end=%r, slicer_settings=%r, material=%r',
                profilename, inputpath, outputpath, gcodeprocessor,
                with_start_end, slicer_settings, material)
            slicer_settings = conveyor.domain.SlicerConfiguration.fromdict(slicer_settings)
            recipemanager = conveyor.recipe.RecipeManager(
                self._server, self._config)
            build_name = self._getbuildname(inputpath)
            profile = self._findprofile(profilename)
            job = self._server.createjob(
                build_name, inputpath, self._config, None, profile,
                gcodeprocessor, False, with_start_end, slicer_settings,
                None, material)
            recipe = recipemanager.getrecipe(job)
            process = recipe.slice(profile, outputpath)
            job.process = process
            def startcallback(task):
                self._server.addjob(job)
            process.startevent.attach(startcallback)
            def runningcallback(task):
                self._log.info(
                    'slicing: %s -> %s (job %d)', inputpath, outputpath,
                    job.id)
            process.runningevent.attach(runningcallback)
            def heartbeatcallback(task):
                childtask = task.progress
                progress = childtask.progress
                job.currentstep = progress
                job.state = task.state
                job.conclusion = task.conclusion
                self._server.changejob(job)
                self._log.info('progress: (job %d) %r', job.id, progress)
            process.heartbeatevent.attach(heartbeatcallback)
            process.stoppedevent.attach(self._stoppedcallback(job))
            process.start()
            dct = job.todict()
            return dct

    @export('canceljob')
    def _canceljob(self, id):
        self._server.canceljob(id)

    @export('getprinters')
    def _getprinters(self):
        result = []
        profiledir = self._config['common']['profiledir']
        profile_names = list(makerbot_driver.list_profiles(profiledir))
        for profile_name in profile_names:
            if 'recipes' != profile_name:
                profile = makerbot_driver.Profile(profile_name, profiledir)
                printer = conveyor.domain.Printer.fromprofile(
                    profile, profile_name, None)
                printer.can_print = False
                dct = printer.todict()
                result.append(dct)
        printerthreads = self._server.getprinterthreads()
        for portname, printerthread in printerthreads.items():
            profile = printerthread.getprofile()
            printerid = printerthread.getprinterid()
            printer = conveyor.domain.Printer.fromprofile(
                profile, printerid, None)
            dct = printer.todict()
            result.append(dct)
        return result

    @export('getjobs')
    def _getjobs(self):
        jobs = self._server.getjobs()
        result = {}
        for job in jobs.values():
            dct = job.todict()
            result[job.id] = dct
        return result

    @export('getjob')
    def _getjob(self, id):
        job = self._server.getjob(id)
        result = job.todict()
        return result

    @export('writeeeprom')
    def _writeeeprom(self, printername, eeprommap):
        printerthread = self._findprinter(printername)
        task = conveyor.task.Task()
        printerthread.writeeeprom(eeprommap, task)
        return None

    @export('readeeprom')
    def _readeeprom(self, printername):
        printerthread = self._findprinter(printername)
        eeprommap = printerthread.readeeprom()
        return eeprommap

    @export('getuploadablemachines')
    def _getuploadablemachines(self):
        uploader = makerbot_driver.Firmware.Uploader()
        machines = uploader.list_machines()
        return machines

    @export('getmachineversions')
    def _getmachineversions(self, machine_type):
        uploader = makerbot_driver.Firmware.Uploader()
        versions = uploader.list_firmware_versions(machine_type)
        return versions

    @export('resettofactory')
    def _resettofactory(self, printername):
        printerthread = self._findprinter(printername)
        task = conveyor.task.Task()
        printerthread.resettofactory(task)

    def _load_services(self):
        self._jsonrpc.addmethod('hello', self._hello, "no params. Returns 'world'")
        self._jsonrpc.addmethod('print', self._print, 
            ": takes (thing-filename, gcodeprocessor, skip_start_end_bool, [endpoint)" )
        self._jsonrpc.addmethod('printtofile', self._printtofile,
            ": takes (inputfile, outputfile) pair" )
        self._jsonrpc.addmethod('slice', self._slice,
            ": takes (inputfile, outputfile) pair" )
        self._jsonrpc.addmethod('dir',self._dir, "takes no params ") 
        self._jsonrpc.addmethod('canceljob',self._canceljob,
                "takes {'port':string(port) 'job_id':jobid}"
                        "if Job is None, cancels by port. If port is None, cancels first bot")
        self._jsonrpc.addmethod('getprinters', self._getprinters)
        self._jsonrpc.addmethod('getjob', self._getjob)
        self._jsonrpc.addmethod('getjobs', self._getjobs)
        self._jsonrpc.addmethod('writeeeprom', self._writeeeprom, "takes (eeprom_values)")
        self._jsonrpc.addmethod('readeeprom', self._readeeprom, "takes no params")
        self._jsonrpc.addmethod('getuploadablemachines', self._getuploadablemachines, "takes no params")
        self._jsonrpc.addmethod('getmachineversions', self._getmachineversions, ": takes (machine_type)")
        downloadfirmwaretaskfactory = _DownloadFirmwareTaskFactory()
        self._jsonrpc.addmethod('downloadfirmware', downloadfirmwaretaskfactory, 'takes (machine, version)')
        uploadfirmwaretaskfactory = _UploadFirmwareTaskFactory(self)
        self._jsonrpc.addmethod('uploadfirmware', uploadfirmwaretaskfactory, ": takes (printername, machine_type, version)")
        self._jsonrpc.addmethod('resettofactory', self._resettofactory, ": takes no params")

    def run(self):
        # add our available functions to the json methods list
        self._load_services()
        self._server.appendclientthread(self)
        try:
            self._jsonrpc.run()
        finally:
            self._server.removeclientthread(self)

    def stop(self):
        self._jsonrpc.stop()

class Queue(object):
    def __init__(self):
        self._lock = threading.Lock()
        self._condition = threading.Condition(self._lock)
        self._log = logging.getLogger(self.__class__.__name__)
        self._queue = collections.deque()
        self._stop = False

    def _runiteration(self):
        with self._condition:
            if 0 == len(self._queue):
                self._log.debug('waiting')
                self._condition.wait()
                self._log.debug('resumed')
            if 0 == len(self._queue):
                self._log.debug('queue is empty')
                func = None
            else:
                self._log.debug('queue is not empty')
                func = self._queue.pop()
        if None is not func:
            try:
                self._log.debug('running func')
                func()
                self._log.debug('func ended')
            except:
                self._log.exception('unhandled exception')

    def appendfunc(self, func):
        with self._condition:
            self._queue.appendleft(func)
            self._condition.notify_all()

    def run(self):
        self._log.debug('starting')
        self._stop = False
        while not self._stop:
            self._runiteration()
        self._log.debug('ending')

    def stop(self):
        with self._condition:
            self._stop = True
            self._condition.notify_all()

class _TaskQueueThread(threading.Thread, conveyor.stoppable.Stoppable):
    def __init__(self, queue):
        threading.Thread.__init__(self, name='taskqueue')
        conveyor.stoppable.Stoppable.__init__(self)
        self._log = logging.getLogger(self.__class__.__name__)
        self._queue = queue

    def run(self):
        try:
            self._queue.run()
        except:
            self._log.error('internal error', exc_info=True)

    def stop(self):
        self._queue.stop()

class Server(object):
    def __init__(self, config, listener):
        self._clientthreads = []
        self._config = config
        self._detectorthread = None
        self._idcounter = 0
        self._jobcounter = 0
        self._jobs = {}
        self._lock = threading.Lock()
        self._listener = listener
        self._log = logging.getLogger(self.__class__.__name__)
        self._queue = Queue()
        self._printerthreads = {}

    def _invokeclients(self, methodname, *args, **kwargs):
        with self._lock:
            clientthreads = self._clientthreads[:]
        for clientthread in clientthreads:
            try:
                method = getattr(clientthread, methodname)
                method(*args, **kwargs)
            except conveyor.connection.ConnectionWriteException:
                self._log.debug('handled exception', exc_info=True)
                clientthread.stop()
            except:
                self._log.exception('unhandled exception')

    def getprinterthreads(self):
        with self._lock:
            printerthreads = self._printerthreads.copy()
        return printerthreads

    def findprinter_printerid(self, name):
        with self._lock:
            for printerthread in self._printerthreads.values():
                if name == printerthread.getprinterid():
                    return printerthread
            return None

    def findprinter_portname(self, name):
        with self._lock:
            for printerthread in self._printerthreads.values():
                if name == printerthread.getportname():
                    return printerthread
            return None

    # NOTE: the difference between createjob and addjob is that createjob
    # creates a new job domain object while add job takes a job domain object,
    # adds it to the list of jobs, and notifies connected clients.
    #
    # The job created by createjob will have None as its process. The job
    # passed to addjob must have a valid process.

    def createjob(
        self, build_name, path, config, printerid, profile, gcodeprocessor,
        skip_start_end, with_start_end, slicer_settings, print_to_file_type, material):
            # NOTE: The profile is not currently included in the actual job
            # because it can't be converted to or from JSON.
            with self._lock:
                id = self._jobcounter
                self._jobcounter += 1
                job = conveyor.domain.Job(
                    id, build_name, path, config, printerid, gcodeprocessor,
                    skip_start_end, with_start_end, slicer_settings, print_to_file_type, material)
                return job

    def addjob(self, job):
        with self._lock:
            self._jobs[job.id] = job
        dct = job.todict()
        self._invokeclients('jobadded', dct)

    def changejob(self, job):
        params = job.todict()
        self._invokeclients("jobchanged", params)

    def canceljob(self, id):
        with self._lock:
            job = self._jobs[id]
        job.process.cancel()

    def getjobs(self):
        with self._lock:
            jobs = self._jobs.copy()
            return jobs

    def getjob(self, id):
        with self._lock:
            job = self._jobs[id]
            return job

    def appendclientthread(self, clientthread):
        with self._lock:
            self._clientthreads.append(clientthread)

    def removeclientthread(self, clientthread):
        with self._lock:
            self._clientthreads.remove(clientthread)

    def appendprinter(self, portname, printerthread):
        self._log.info('printer connected: %s', portname)
        with self._lock:
            self._printerthreads[portname] = printerthread
        printerid = printerthread.getprinterid()
        profile = printerthread.getprofile()
        printer = conveyor.domain.Printer.fromprofile(profile, printerid, None)
        dct = printer.todict()
        self._invokeclients('printeradded', dct)

    def changeprinter(self, portname, temperature):
        self._log.debug('portname=%r, temperature=%r', portname, temperature)
        printerthread = self.findprinter_portname(portname)
        printerid = printerthread.getprinterid()
        profile = printerthread.getprofile()
        printer = conveyor.domain.Printer.fromprofile(
            profile, printerid, temperature)
        dct = printer.todict()
        self._invokeclients('printerchanged', dct)

    def evictprinter(self, portname, fp):
        self._log.info('printer evicted due to error: %s', portname)
        self._detectorthread.blacklist(portname)
        self.removeprinter(portname)
        fp.close()

    def removeprinter(self, portname):
        self._log.info('printer disconnected: %s', portname)
        with self._lock:
            if portname in self._printerthreads:
                printerthread = self._printerthreads.pop(portname)
            else:
                printerthread = None
        if None is printerthread:
            self._log.debug(
                'disconnected unconnected printer: %s', portname)
        else:
            printerthread.stop()
            printerid = printerthread.getprinterid()
            params = {'id': printerid}
            self._invokeclients('printerremoved', params)

    def printtofile(
<<<<<<< HEAD
        self, profile, buildname, inputpath, outputpath, skip_start_end, 
        slicer_settings, print_to_file_type, material, task):
=======
        self, profile, buildname, inputpath, outputpath, skip_start_end,
        slicer_settings, material, task, dualstrusion=False):
>>>>>>> ecab486a
            def func():
                driver = conveyor.machine.s3g.S3gDriver()
                driver.printtofile(
                    outputpath, profile, buildname, inputpath, skip_start_end,
<<<<<<< HEAD
                    slicer_settings, print_to_file_type, material, task)
=======
                    slicer_settings, material, task, dualstrusion)
>>>>>>> ecab486a
            self._queue.appendfunc(func)

    def slice(
        self, profile, inputpath, outputpath, with_start_end,
        slicer_settings, material, task):
            def func():
                if conveyor.domain.Slicer.MIRACLEGRUE == slicer_settings.slicer:
                    slicerpath = self._config['miraclegrue']['path']
                    configpath = self._config['miraclegrue']['config']
                    slicer = conveyor.slicer.miraclegrue.MiracleGrueSlicer(
                        profile, inputpath, outputpath, with_start_end,
                        slicer_settings, material, task, slicerpath,
                        configpath)
                elif conveyor.domain.Slicer.SKEINFORGE == slicer_settings.slicer:
                    slicerpath = self._config['skeinforge']['path']
                    profilepath = self._config['skeinforge']['profile']
                    slicer = conveyor.slicer.skeinforge.SkeinforgeSlicer(
                        profile, inputpath, outputpath, with_start_end,
                        slicer_settings, material, task, slicerpath,
                        profilepath)
                else:
                    raise ValueError(slicer_settings.slicer)
                slicer.slice()
            self._queue.appendfunc(func)

    def run(self):
        self._detectorthread = conveyor.machine.s3g.S3gDetectorThread(
            self._config, self)
        self._detectorthread.start()
        taskqueuethread = _TaskQueueThread(self._queue)
        taskqueuethread.start()
        try:
            while True:
                connection = self._listener.accept()
                with self._lock:
                    id = self._idcounter
                    self._idcounter += 1
                clientthread = _ClientThread.create(
                    self._config, self, connection, id)
                clientthread.start()
        finally:
            self._queue.stop()
            taskqueuethread.join(1)
        return 0<|MERGE_RESOLUTION|>--- conflicted
+++ resolved
@@ -697,24 +697,16 @@
             params = {'id': printerid}
             self._invokeclients('printerremoved', params)
 
-    def printtofile(
-<<<<<<< HEAD
-        self, profile, buildname, inputpath, outputpath, skip_start_end, 
-        slicer_settings, print_to_file_type, material, task):
-=======
-        self, profile, buildname, inputpath, outputpath, skip_start_end,
-        slicer_settings, material, task, dualstrusion=False):
->>>>>>> ecab486a
-            def func():
-                driver = conveyor.machine.s3g.S3gDriver()
-                driver.printtofile(
-                    outputpath, profile, buildname, inputpath, skip_start_end,
-<<<<<<< HEAD
-                    slicer_settings, print_to_file_type, material, task)
-=======
-                    slicer_settings, material, task, dualstrusion)
->>>>>>> ecab486a
-            self._queue.appendfunc(func)
+    def printtofile(self, profile, buildname, inputpath, outputpath,
+            skip_start_end, slicer_settings, print_to_file_type, material,
+            task, dualstrusion):
+        def func():
+            driver = conveyor.machine.s3g.S3gDriver()
+            driver.printtofile(
+                outputpath, profile, buildname, inputpath, skip_start_end,
+                slicer_settings, print_to_file_type, material, task,
+                dualstrusion)
+        self._queue.appendfunc(func)
 
     def slice(
         self, profile, inputpath, outputpath, with_start_end,
