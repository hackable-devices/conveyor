--- conflicted
+++ resolved
@@ -74,23 +74,6 @@
             popen = subprocess.Popen(
                 arguments, stdout=subprocess.PIPE,
                 stderr=subprocess.STDOUT)
-<<<<<<< HEAD
-            popen.poll()
-            while None is popen.returncode:
-                line = popen.stdout.readline()
-                if '' == line:
-                    break
-                else:
-                    self._log.debug('miracle-grue: %s', line)
-                    popen.poll()
-            code = popen.wait()
-            self._log.debug(
-                'Miracle Grue terminated with status code %d', code)
-            if 0 == code:
-                os.unlink(startpath)
-                os.unlink(endpath)
-            else:
-=======
             for line in popen.stdout:
                 self._log.info('miracle-grue: %s', line)
                 self.progress(line, task)
@@ -99,7 +82,6 @@
             os.unlink(endpath)
             if 0 != code:
                 self._log.debug('miracle-grue: terminated with code %s', code)
->>>>>>> 42e46a6f
                 raise Exception(code)
         except Exception as e:
             self._log.exception('unhandled exception')
@@ -124,10 +106,6 @@
         yield ('-c', self._configuration.miracleconfigpath,)
         yield ('-o', outputpath,)
         yield ('-s', startpath,)
-<<<<<<< HEAD
-        yield ('-e', endpath,)
-=======
         yield('-e', endpath,)
         yield('-j',)
->>>>>>> 42e46a6f
         yield (inputpath,)