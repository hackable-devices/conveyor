# vim:ai:et:ff=unix:fileencoding=utf-8:sw=4:ts=4:
# conveyor/src/main/python/conveyor/recipe.py
#
# conveyor - Printing dispatch engine for 3D objects and their friends.
# Copyright © 2012 Matthew W. Samsonoff <matthew.samsonoff@makerbot.com>
#
# This program is free software: you can redistribute it and/or modify it under
# the terms of the GNU Affero General Public License as published by the Free
# Software Foundation, either version 3 of the License, or (at your option) any
# later version.
#
# This program is distributed in the hope that it will be useful, but WITHOUT
# ANY WARRANTY; without even the implied warranty of MERCHANTABILITY or FITNESS
# FOR A PARTICULAR PURPOSE. See the GNU Affero General Public License for more
# details.
#
# You should have received a copy of the GNU Affero General Public License
# along with this program. If not, see <http://www.gnu.org/licenses/>.

from __future__ import (absolute_import, print_function, unicode_literals)

import makerbot_driver
import os
import os.path
import tempfile
import zipfile

try:
    import unittest2 as unittest
except ImportError:
    import unittest

import conveyor.domain
import conveyor.enum
import conveyor.printer.s3g
import conveyor.process
import conveyor.task
import conveyor.thing
import conveyor.toolpath.miraclegrue
import conveyor.toolpath.skeinforge

class RecipeManager(object):
    def __init__(self, server, config):
        self._config = config
        self._server = server

    def getrecipe(self, job):
        root, ext = os.path.splitext(job.path)
        if '.gcode' == ext.lower():
            recipe = self._getrecipe_gcode(job)
        elif '.stl' == ext.lower():
            recipe = self._getrecipe_stl(job)
        elif '.thing' == ext.lower():
            recipe = self._getrecipe_thing(job)
        else:
            #assuming a malformed thing. Print an error here someday
            recipe = self._getrecipe_thing(job)
        return recipe

    def _getrecipe_gcode(self, job):
        if not os.path.exists(job.path):
            raise Exception
        elif not os.path.isfile(job.path):
            raise Exception
        else:
            recipe = _GcodeRecipe(self._server, self._config, job)
        return recipe

    def _getrecipe_stl(self, job):
        if not os.path.exists(job.path):
            raise Exception
        elif not os.path.isfile(job.path):
            raise Exception
        else:
            recipe = _StlRecipe(self._server, self._config, job, job.path)
            return recipe

    def _getrecipe_thing(self, job):
        if not os.path.exists(job.path):
            raise Exception
        else:
            if not os.path.isdir(job.path):
                recipe = self._getrecipe_thing_zip(job)
            else:
                recipe = self._getrecipe_thing_dir(job, job.path)
            return recipe

    def _getrecipe_thing_zip(self, job):
        directory = tempfile.mkdtemp()
        with zipfile.ZipFile(job.path, 'r') as zip:
            zip.extractall(directory)
        recipe = self._getrecipe_thing_dir(job, directory)
        return recipe

    def _getrecipe_thing_dir(self, job, directory):
        if not os.path.isdir(directory):
            raise Exception
        else:
            manifestpath = os.path.join(directory, 'manifest.json')
            if not os.path.exists(manifestpath):
                raise Exception
            else:
                manifest = conveyor.thing.Manifest.frompath(manifestpath)
                manifest.validate()
                if None is not manifest.unified_mesh_hack:
                    stlpath = os.path.join(
                        manifest.base, manifest.unified_mesh_hack)
                    recipe = _StlRecipe(
                        self._server, self._config, job, stlpath)
                elif 1 == len(manifest.instances):
                    recipe = _SingleThingRecipe(
                        self._server, self._config, job, manifest)
                elif 2 == len(manifest.instances):
                    recipe = _DualThingRecipe(
                        self._server, self._config, job, manifest)
                else:
                    raise Exception
                return recipe

class Recipe(object):
    def __init__(self, server, config, job):
        self._config = config
        self._job = job
        self._server = server

    def _slicetask(self, profile, inputpath, outputpath, with_start_end):
        def runningcallback(task):
            self._server.slice(
<<<<<<< HEAD
                profile, inputpath, outputpath, with_start_end, material, task)
=======
                profile, inputpath, outputpath, with_start_end,
                self._job.slicer_settings, self._job.material, task)
>>>>>>> 5b99c36b
        toolpathtask = conveyor.task.Task()
        toolpathtask.runningevent.attach(runningcallback)
        return toolpathtask

    def _preprocessortask(self, inputpath, outputpath):
        def runningcallback(task):
            try:
                # TODO: this is totally wrong because 'preprocessor' is a
                # string at this point.
                self._job.preprocessor.process_file(inputpath, outputpath)
            except Exception as e:
                task.fail(e)
            else:
                task.end(None)
        task = conveyor.task.Task()
        task.runningevent.attach(runningcallback)
        return task

    def _printtask(self, printerthread, inputpath):
        def runningcallback(task):
            printerthread.print(
                self._job, self._job.build_name, inputpath,
<<<<<<< HEAD
                self._job.skip_start_end, self._job.material, task)
=======
                self._job.skip_start_end, self._job.slicer_settings,
                self._job.material, task)
>>>>>>> 5b99c36b
        task = conveyor.task.Task()
        task.runningevent.attach(runningcallback)
        return task

    def _printtofiletask(self, profile, inputpath, outputpath):
            def runningcallback(task):
                self._server.printtofile(
                    profile, self._job.build_name, inputpath, outputpath,
<<<<<<< HEAD
                    self._job.skip_start_end, self._job.material, task)
=======
                    self._job.skip_start_end, self._job.slier_settings,
                    self._job.material, task)
>>>>>>> 5b99c36b
            task = conveyor.task.Task()
            task.runningevent.attach(runningcallback)
            return task

    def print(self, printerthread):
        raise NotImplementedError

    def printtofile(self, profile, outputpath):
        raise NotImplementedError

    def slice(self, profile, outputpath):
        raise NotImplementedError

class _GcodeRecipe(Recipe):
    def print(self, printerthread):
        tasks = []

        # Preprocess
        if not self._job.preprocessor:
            processed_gcodepath = self._job.path
        else:
            with tempfile.NamedTemporaryFile(suffix='.gcode') as processed_gcodefp:
                processed_gcodepath = processed_gcodefp.name
            preprocessortask = self._preprocessortask(
                self._path, processed_gcodepath)
            tasks.append(preprocessortask)

        # Print
        printtask = self._printtask(printerthread, processed_gcodepath)
        tasks.append(printtask)

        def process_endcallback(task):
            if processed_gcodepath != self._job.path:
                os.unlink(processed_gcodepath)
        process = conveyor.process.tasksequence(self._job, tasks)
        process.endevent.attach(process_endcallback)
        return process

    def printtofile(self, profile, outputpath):
        tasks = []

        # Preprocess
        if not self._job.preprocessor:
            processed_gcodepath = self._job.path
        else:
            with tempfile.NamedTemporaryFile(suffix='.gcode') as processed_gcodefp:
                processed_gcodepath = processed_gcodefp.name
            preprocessortask = self._preprocessortask(
                self._path, processed_gcodepath)
            tasks.append(preprocessortask)

        # Print
        printtofiletask = self._printtofiletask(
            profile, processed_gcodepath, outputpath)
        tasks.append(printtofiletask)

        def process_endcallback(task):
            if processed_gcodepath != self._job.path:
                os.unlink(processed_gcodepath)
        process = conveyor.process.tasksequence(self._job, tasks)
        process.endevent.attach(process_endcallback)
        return process

class _StlRecipe(Recipe):
    def __init__(self, server, config, job, stlpath):
        Recipe.__init__(self, server, config, job)
        self._stlpath = stlpath

    def print(self, printerthread):
        tasks = []

        # Slice
        with tempfile.NamedTemporaryFile(suffix='.gcode') as gcodefp:
            gcodepath = gcodefp.name
        profile = printerthread.getprofile()
        slicetask = self._slicetask(profile, self._stlpath, gcodepath, False)
        tasks.append(slicetask)

        # Preprocess
        if not self._job.preprocessor:
            processed_gcodepath = gcodepath
        else:
            with tempfile.NamedTemporaryFile(suffix='.gcode') as processed_gcodefp:
                processed_gcodepath = processed_gcodefp.name
            preprocessortask = self._preprocessortask(
                gcodepath, processed_gcodepath)
            tasks.append(preprocessortask)

        # Print
        printtask = self._printtask(printerthread, processed_gcodepath)
        tasks.append(printtask)

        def process_endcallback(task):
            os.unlink(gcodepath)
            if gcodepath != processed_gcodepath:
                os.unlink(processed_gcodepath)
        process = conveyor.process.tasksequence(self._job, tasks)
        process.endevent.attach(process_endcallback)
        return process

    def printtofile(self, profile, outputpath):
        tasks = []

        # Slice
        with tempfile.NamedTemporaryFile(suffix='.gcode') as gcodefp:
            gcodepath = gcodefp.name
        slicetask = self._slicetask(profile, self._stlpath, gcodepath, False)
        tasks.append(slicetask)

        # Preprocess
        if not self._job.preprocessor:
            processed_gcodepath = gcodepath
        else:
            with tempfile.NamedTemporaryFile(suffix='.gcode') as processed_gcodefp:
                processed_gcodepath = processed_gcodefp.name
            preprocessortask = self._preprocessortask(
                gcodepath, processed_gcodepath)
            tasks.append(preprocessortask)

        # Print
        printtofiletask = self._printtofiletask(
            profile, processed_gcodepath, outputpath)
        tasks.append(printtofiletask)

        def process_endcallback(task):
            os.unlink(gcodepath)
            if gcodepath != processed_gcodepath:
                os.unlink(processed_gcodepath)
        process = conveyor.process.tasksequence(self._job, tasks)
        process.endevent.attach(process_endcallback)
        return process

    def slice(self, profile, outputpath):
        tasks = []

        # Slice
        if not self._job.preprocessor:
            gcodepath = outputpath
        else:
            with tempfile.NamedTemporaryFile(suffix='.gcode') as gcodefp:
                gcodepath = gcodefp.name
        slicetask = self._slicetask(
            profile, self._stlpath, gcodepath, self._job.with_start_end)
        tasks.append(slicetask)

        # Preprocess
        if self._job.preprocessor:
            preprocessortask = self._preprocessortask(gcodepath, outputpath)
            tasks.append(preprocessortask)

        def process_endcallback(task):
            if gcodepath != outputpath:
                os.unlink(gcodepath)
        process = conveyor.process.tasksequence(self._job, tasks)
        process.endevent.attach(process_endcallback)
        return process

class _ThingRecipe(Recipe):
    def __init__(self, server, config, job, manifest):
        Recipe.__init__(self, server, config, job)
        self._manifest = manifest

    def _getinstance(self, name):
        for instance in self._manifest.instances.itervalues():
            if name == instance.construction.name:
                return instance
        raise Exception

    def _getinstance_a(self):
        instance = self._getinstance('plastic A')
        return instance

    def _getinstance_b(self):
        instance = self._getinstance('plastic B')
        return instance

class _SingleThingRecipe(_ThingRecipe):
    def print(self, printerthread):
        instance = self._getinstance_a()
        objectpath = os.path.join(self._manifest.base, instance.object.name)
        stlrecipe = _StlRecipe(
            self._server, self._config, self._job, objectpath)
        process = stlrecipe.print(printerthread)
        return process

    def printtofile(self, profile, outputpath):
        instance = self._getinstance_a()
        objectpath = os.path.join(self._manifest.base, instance.object.name)
        stlrecipe = _StlRecipe(
            self._server, self._config, self._job, objectpath)
        process = stlrecipe.printtofile(profile, outputpath)
        return process

    def slice(self, profile, outputpath):
        instance = self._getinstance_a()
        objectpath = os.path.join(self._manifest.base, instance.object.name)
        stlrecipe = _StlRecipe(
            self._server, self._config, self._job, objectpath)
        process = stlrecipe.slice(profile, outputpath)
        return process

class _DualThingRecipe(_ThingRecipe):
    pass<|MERGE_RESOLUTION|>--- conflicted
+++ resolved
@@ -126,12 +126,8 @@
     def _slicetask(self, profile, inputpath, outputpath, with_start_end):
         def runningcallback(task):
             self._server.slice(
-<<<<<<< HEAD
-                profile, inputpath, outputpath, with_start_end, material, task)
-=======
                 profile, inputpath, outputpath, with_start_end,
                 self._job.slicer_settings, self._job.material, task)
->>>>>>> 5b99c36b
         toolpathtask = conveyor.task.Task()
         toolpathtask.runningevent.attach(runningcallback)
         return toolpathtask
@@ -154,12 +150,8 @@
         def runningcallback(task):
             printerthread.print(
                 self._job, self._job.build_name, inputpath,
-<<<<<<< HEAD
-                self._job.skip_start_end, self._job.material, task)
-=======
                 self._job.skip_start_end, self._job.slicer_settings,
                 self._job.material, task)
->>>>>>> 5b99c36b
         task = conveyor.task.Task()
         task.runningevent.attach(runningcallback)
         return task
@@ -168,12 +160,8 @@
             def runningcallback(task):
                 self._server.printtofile(
                     profile, self._job.build_name, inputpath, outputpath,
-<<<<<<< HEAD
-                    self._job.skip_start_end, self._job.material, task)
-=======
                     self._job.skip_start_end, self._job.slier_settings,
                     self._job.material, task)
->>>>>>> 5b99c36b
             task = conveyor.task.Task()
             task.runningevent.attach(runningcallback)
             return task
