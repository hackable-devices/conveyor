--- conflicted
+++ resolved
@@ -38,6 +38,7 @@
 import conveyor.task
 import conveyor.thing
 import conveyor.dualstrusion
+
 
 class RecipeManager(object):
     def __init__(self, server, config):
@@ -122,6 +123,7 @@
                     raise InvalidThingException # TODO: revisit with more detail
                 return recipe
 
+
 class Recipe(object):
     def __init__(self, server, config, job):
         self._config = config
@@ -194,31 +196,28 @@
         task.runningevent.attach(runningcallback)
         return task
 
-    def _printtask(self, printerthread, inputpath):
+    def _printtask(self, printerthread, inputpath, dualstrusion):
         def runningcallback(task):
             self._log.info("printing %s" % (inputpath))
             printerthread.print(
                 self._job, self._job.build_name, inputpath,
                 self._job.skip_start_end, self._job.slicer_settings,
-                self._job.print_to_file_type, self._job.material, task)
+                self._job.print_to_file_type, self._job.material, task,
+                dualstrusion)
         task = conveyor.task.Task()
         task.runningevent.attach(runningcallback)
         return task
 
-    def _printtofiletask(self, profile, inputpath, outputpath, dualstrusion=False):
-            def runningcallback(task):
-                self._server.printtofile(
-                    profile, self._job.build_name, inputpath, outputpath,
-<<<<<<< HEAD
-                    self._job.skip_start_end,  self._job.slicer_settings,
-                    self._job.print_to_file_type, self._job.material, task)
-=======
-                    self._job.skip_start_end, self._job.slicer_settings,
-                    self._job.material, task, dualstrusion)
->>>>>>> ecab486a
-            task = conveyor.task.Task()
-            task.runningevent.attach(runningcallback)
-            return task
+    def _printtofiletask(self, profile, inputpath, outputpath, dualstrusion):
+        def runningcallback(task):
+            self._server.printtofile(
+                profile, self._job.build_name, inputpath, outputpath,
+                self._job.skip_start_end,  self._job.slicer_settings,
+                self._job.print_to_file_type, self._job.material, task,
+                dualstrusion)
+        task = conveyor.task.Task()
+        task.runningevent.attach(runningcallback)
+        return task
 
     def print(self, printerthread):
         raise NotImplementedError
@@ -228,6 +227,7 @@
 
     def slice(self, profile, outputpath):
         raise NotImplementedError
+
 
 class _GcodeRecipe(Recipe):
     def __init__(self, server, config, job, gcodepath):
@@ -259,6 +259,7 @@
         process.endevent.attach(process_endcallback)
         return process
 
+
     def printtofile(self, profile, outputpath):
         tasks = []
 
@@ -275,7 +276,7 @@
 
         # Print
         printtofiletask = self._printtofiletask(
-            profile, processed_gcodepath, outputpath)
+            profile, processed_gcodepath, outputpath, False)
         tasks.append(printtofiletask)
 
         def process_endcallback(task):
@@ -284,6 +285,7 @@
         process = conveyor.process.tasksequence(self._job, tasks)
         process.endevent.attach(process_endcallback)
         return process
+
 
 class _StlRecipe(Recipe):
     def __init__(self, server, config, job, stlpath):
@@ -312,7 +314,7 @@
             tasks.append(gcodeprocessortask)
 
         # Print
-        printtask = self._printtask(printerthread, processed_gcodepath)
+        printtask = self._printtask(printerthread, processed_gcodepath, False)
         tasks.append(printtask)
 
         def process_endcallback(task):
@@ -345,7 +347,7 @@
 
         # Print
         printtofiletask = self._printtofiletask(
-            profile, processed_gcodepath, outputpath)
+            profile, processed_gcodepath, outputpath, False)
         tasks.append(printtofiletask)
 
         def process_endcallback(task):
@@ -382,6 +384,7 @@
         process.endevent.attach(process_endcallback)
         return process
 
+
 class _ThingRecipe(Recipe):
     def __init__(self, server, config, job, manifest):
         Recipe.__init__(self, server, config, job)
@@ -400,6 +403,7 @@
     def _getinstance_b(self):
         instance = self._getinstance('plastic B')
         return instance
+
 
 class _SingleThingRecipe(_ThingRecipe):
     def print(self, printerthread):
@@ -426,8 +430,8 @@
         process = stlrecipe.slice(profile, outputpath)
         return process
 
+
 class _DualThingRecipe(_ThingRecipe):
-
     def printtofile(self, profile, outputpath):
         tasks = []
         instance_a = self._getinstance_a()
@@ -463,7 +467,7 @@
 
         # Print To File
         printtofiletask = self._printtofiletask(
-            profile, processed_gcodepath, outputpath, dualstrusion=True)
+            profile, processed_gcodepath, outputpath, True)
         tasks.append(printtofiletask)
 
         process = conveyor.process.tasksequence(self._job, tasks)
@@ -508,7 +512,6 @@
         process.endevent.attach(process_endcallback)
         return process
 
-
     def print(self, printerthread):
         printerthread.dualstrusion = True
         profile = printerthread.getprofile()
@@ -545,7 +548,8 @@
             tasks.append(gcodeprocessortask)
 
         #print
-        tasks.append(self._printtask(printerthread, processed_gcodepath))
+        printtask = self._printtask(printerthread, processed_gcodepath, True)
+        tasks.append(printtask)
 
         process = conveyor.process.tasksequence(self._job, tasks)
         def process_endcallback(task):
@@ -553,21 +557,25 @@
                 os.unlink(path)
         process.endevent.attach(process_endcallback)
         return process
-        
+
+
 class MissingFileException(Exception):
     def __init__(self, path):
         Exception.__init__(self, path)
         self.path = path
 
+
 class NotFileException(Exception):
     def __init__(self, path):
         Exception.__init__(self, path)
         self.path = path
 
+
 class NotDirectoryException(Exception):
     def __init__(self, path):
         Exception.__init__(self, path)
         self.path = path
 
+
 class InvalidThingException(Exception):
     pass