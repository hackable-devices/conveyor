--- conflicted
+++ resolved
@@ -59,38 +59,30 @@
         elif '.thing' == ext.lower():
             recipe = self._get_recipe_thing(job)
         else:
-            raise UnsupportedModelTypeException(job.input_file)
+            raise conveyor.error.UnsupportedModelTypeException(job.input_file)
         return recipe
 
     def _get_recipe_gcode(self, job):
         if not os.path.exists(job.input_file):
-            raise MissingFileException(job.input_file)
+            raise conveyor.error.MissingFileException(job.input_file)
         elif not os.path.isfile(job.input_file):
-            raise NotFileException(job.input_file)
+            raise conveyor.error.NotFileException(job.input_file)
         else:
             recipe = _GcodeRecipe(self._server, self._config, job, self._spool, job.input_file)
         return recipe
 
-<<<<<<< HEAD
-    def _get_recipe_stl(self, job):
-        if not os.path.exists(job.input_file):
-            raise MissingFileException(job.input_file)
-        elif not os.path.isfile(job.input_file):
-            raise NotFileException(job.input_file)
-=======
     def _getrecipe_stl(self, job):
         if not os.path.exists(job.path):
-            raise conveyor.address.MissingPathException(job.path)
+            raise conveyor.error.MissingPathException(job.input_file)
         elif not os.path.isfile(job.path):
-            raise NotFileException(job.path)
->>>>>>> 1e5bb85e
+            raise conveyor.error.NotFileException(job.input_file)
         else:
             recipe = _StlRecipe(self._server, self._config, job, self._spool, job.input_file)
             return recipe
 
     def _get_recipe_thing(self, job):
         if not os.path.exists(job.input_file):
-            raise MissingFileException(job.input_file)
+            raise conveyor.error.MissingFileException(job.input_file)
         else:
             thing_dir = tempfile.mkdtemp(suffix='.thing')
             unified_mesh_hack = self._config.get('server', 'unified_mesh_hack_exe')
@@ -777,24 +769,6 @@
         return process
 
 
-class UnsupportedModelTypeException(Exception):
-    def __init__(self, path):
-        Exception.__init__(self, path)
-        self.path = path
-
-
-class MissingFileException(Exception):
-    def __init__(self, path):
-        Exception.__init__(self, path)
-        self.path = path
-
-
-class NotFileException(Exception):
-    def __init__(self, path):
-        Exception.__init__(self, path)
-        self.path = path
-
-
 class InvalidThingException(Exception):
     def __init__(self, path):
         Exception.__init__(self, path)
