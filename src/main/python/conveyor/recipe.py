--- conflicted
+++ resolved
@@ -172,15 +172,10 @@
                 with contextlib.nested(open(tool_0_path), open(tool_1_path)) as (t0, t1):
                     t0_codes = conveyor.dualstrusion.GcodeObject(list(t0))
                     t1_codes = conveyor.dualstrusion.GcodeObject(list(t1))
-<<<<<<< HEAD
                 weaver = conveyor.dualstrusion.DualstrusionWeaver(t0_codes, t1_codes, task)
-                output = weaver.combine_codes()
-=======
-                weaver = conveyor.dualstrusion.DualstrusionWeaver(t0_codes, t1_codes)
                 woven_codes = weaver.combine_codes()
                 progress_processor = makerbot_driver.GcodeProcessors.DualstrusionProgressProcessor()
                 output = progress_processor.process_gcode(woven_codes)
->>>>>>> 80045c7d
                 with open(outputpath, 'w') as f:
                     for line in output:
                         f.write(line)
