# vim:ai:et:ff=unix:fileencoding=utf-8:sw=4:ts=4:
# conveyor/src/main/python/conveyor/recipe.py
#
# conveyor - Printing dispatch engine for 3D objects and their friends.
# Copyright © 2012 Matthew W. Samsonoff <matthew.samsonoff@makerbot.com>
#
# This program is free software: you can redistribute it and/or modify it under
# the terms of the GNU Affero General Public License as published by the Free
# Software Foundation, either version 3 of the License, or (at your option) any
# later version.
#
# This program is distributed in the hope that it will be useful, but WITHOUT
# ANY WARRANTY; without even the implied warranty of MERCHANTABILITY or FITNESS
# FOR A PARTICULAR PURPOSE. See the GNU Affero General Public License for more
# details.
#
# You should have received a copy of the GNU Affero General Public License
# along with this program. If not, see <http://www.gnu.org/licenses/>.

from __future__ import (absolute_import, print_function, unicode_literals)

import logging
import makerbot_driver
import os
import os.path
import tempfile
import zipfile

try:
    import unittest2 as unittest
except ImportError:
    import unittest

import conveyor.domain
import conveyor.enum
import conveyor.process
import conveyor.task
import conveyor.thing

class RecipeManager(object):
    def __init__(self, server, config):
        self._config = config
        self._server = server

    def getrecipe(self, job):
        root, ext = os.path.splitext(job.path)
        if '.gcode' == ext.lower():
            recipe = self._getrecipe_gcode(job)
        elif '.stl' == ext.lower():
            recipe = self._getrecipe_stl(job)
        elif '.thing' == ext.lower():
            recipe = self._getrecipe_thing(job)
        else:
            #assuming a malformed thing. Print an error here someday
            recipe = self._getrecipe_thing(job)
        return recipe

    def _getrecipe_gcode(self, job):
        if not os.path.exists(job.path):
            raise MissingFileException(job.path)
        elif not os.path.isfile(job.path):
            raise NotFileException(job.path)
        else:
            recipe = _GcodeRecipe(self._server, self._config, job)
        return recipe

    def _getrecipe_stl(self, job):
        if not os.path.exists(job.path):
            raise MissingPathExceptoin(job.path)
        elif not os.path.isfile(job.path):
            raise NotFileException(job.path)
        else:
            recipe = _StlRecipe(self._server, self._config, job, job.path)
            return recipe

    def _getrecipe_thing(self, job):
        if not os.path.exists(job.path):
            raise MissingFileException(job.path)
        else:
            if not os.path.isdir(job.path):
                recipe = self._getrecipe_thing_zip(job)
            else:
                recipe = self._getrecipe_thing_dir(job, job.path)
            return recipe

    def _getrecipe_thing_zip(self, job):
        directory = tempfile.mkdtemp()
        zip = zipfile.ZipFile(job.path, 'r')
        try:
            zip.extractall(directory)
        finally:
            zip.close()
        recipe = self._getrecipe_thing_dir(job, directory)
        return recipe

    def _getrecipe_thing_dir(self, job, directory):
        if not os.path.isdir(directory):
            raise NotDirectoryException(directory)
        else:
            manifestpath = os.path.join(directory, 'manifest.json')
            if not os.path.exists(manifestpath):
                raise MissingFileException(manifestpath)
            else:
                manifest = conveyor.thing.Manifest.frompath(manifestpath)
                manifest.validate()
                if None is not manifest.unified_mesh_hack:
                    stlpath = os.path.join(
                        manifest.base, manifest.unified_mesh_hack)
                    recipe = _StlRecipe(
                        self._server, self._config, job, stlpath)
                elif 1 == len(manifest.instances):
                    recipe = _SingleThingRecipe(
                        self._server, self._config, job, manifest)
                elif 2 == len(manifest.instances):
                    recipe = _DualThingRecipe(
                        self._server, self._config, job, manifest)
                else:
                    raise InvalidThingException # TODO: revisit with more detail
                return recipe

class Recipe(object):
    def __init__(self, server, config, job):
        self._config = config
        self._log = logging.getLogger(self.__class__.__name__)
        self._job = job
        self._server = server

<<<<<<< HEAD
    def _getpreprocessors(self):
        preprocessors = self._job.preprocessor
        if None is preprocessors:
            preprocessors = []
        left_extruder = 1
        if (conveyor.domain.Slicer.SKEINFORGE == self._job.slicer_settings.slicer):
            if 'Skeinforge50Preprocessor' not in preprocessors:
                preprocessors.insert(0, 'Skeinforge50Preprocessor')
            if self._job.slicer_settings.extruder == left_extruder:
                preprocessors.append('ToolSwapPreprocessor')
        return preprocessors
=======
    def getgcodeprocessors(self):
        gcodeprocessors = self._job.gcodeprocessor
        if None is gcodeprocessors:
            gcodeprocessors = []
        if (conveyor.domain.Slicer.SKEINFORGE == self._job.slicer_settings.slicer
            and 'Skeinforge50Processor' not in gcodeprocessors):
                gcodeprocessors.insert(0, 'Skeinforge50Processor')
        return gcodeprocessors
>>>>>>> f481b70b

    def _slicertask(self, profile, inputpath, outputpath, with_start_end):
        def runningcallback(task):
            self._server.slice(
                profile, inputpath, outputpath, with_start_end,
                self._job.slicer_settings, self._job.material, task)
        slicertask = conveyor.task.Task()
        slicertask.runningevent.attach(runningcallback)
        return slicertask

    def _gcodeprocessortask(self, inputpath, outputpath):
        factory = makerbot_driver.GcodeProcessors.ProcessorFactory()
        gcodeprocessor_list = self.getgcodeprocessors()
        gcodeprocessors = list(factory.get_processors(gcodeprocessor_list))
        def runningcallback(task):
            try:
                self._log.info('processing gcode %s -> %s', inputpath, outputpath)
                with open(inputpath) as f:
                    output = list(f)
                    for gcodeprocessor in gcodeprocessors:
                        output = gcodeprocessor.process_gcode(output)
                with open(outputpath, 'w') as f:
                    for line in output:
                        f.write(line)
            except Exception as e:
                self._log.debug('unhandled exception', exc_info=True)
                task.fail(e)
            else:
                task.end(None)
        task = conveyor.task.Task()
        task.runningevent.attach(runningcallback)
        return task

    def _printtask(self, printerthread, inputpath):
        def runningcallback(task):
            printerthread.print(
                self._job, self._job.build_name, inputpath,
                self._job.skip_start_end, self._job.slicer_settings,
                self._job.material, task)
        task = conveyor.task.Task()
        task.runningevent.attach(runningcallback)
        return task

    def _printtofiletask(self, profile, inputpath, outputpath):
            def runningcallback(task):
                self._server.printtofile(
                    profile, self._job.build_name, inputpath, outputpath,
                    self._job.skip_start_end, self._job.slicer_settings,
                    self._job.material, task)
            task = conveyor.task.Task()
            task.runningevent.attach(runningcallback)
            return task

    def print(self, printerthread):
        raise NotImplementedError

    def printtofile(self, profile, outputpath):
        raise NotImplementedError

    def slice(self, profile, outputpath):
        raise NotImplementedError

class _GcodeRecipe(Recipe):
    def print(self, printerthread):
        tasks = []

        # Process Gcode
        gcodeprocessors = self.getgcodeprocessors()
        if 0 == len(gcodeprocessors):
            processed_gcodepath = self._job.path
        else:
            with tempfile.NamedTemporaryFile(suffix='.gcode') as processed_gcodefp:
                processed_gcodepath = processed_gcodefp.name
            gcodeprocessortask = self._gcodeprocessortask(
                self._job.path, processed_gcodepath)
            tasks.append(gcodeprocessortask)

        # Print
        printtask = self._printtask(printerthread, processed_gcodepath)
        tasks.append(printtask)

        def process_endcallback(task):
            if processed_gcodepath != self._job.path:
                os.unlink(processed_gcodepath)
        process = conveyor.process.tasksequence(self._job, tasks)
        process.endevent.attach(process_endcallback)
        return process

    def printtofile(self, profile, outputpath):
        tasks = []

        # Process Gcode
        gcodeprocessors = self.getgcodeprocessors()
        if 0 == len(gcodeprocessors):
            processed_gcodepath = self._job.path
        else:
            with tempfile.NamedTemporaryFile(suffix='.gcode') as processed_gcodefp:
                processed_gcodepath = processed_gcodefp.name
            gcodeprocessortask = self._gcodeprocessortask(
                self._job.path, processed_gcodepath)
            tasks.append(gcodeprocessortask)

        # Print
        printtofiletask = self._printtofiletask(
            profile, processed_gcodepath, outputpath)
        tasks.append(printtofiletask)

        def process_endcallback(task):
            if processed_gcodepath != self._job.path:
                os.unlink(processed_gcodepath)
        process = conveyor.process.tasksequence(self._job, tasks)
        process.endevent.attach(process_endcallback)
        return process

class _StlRecipe(Recipe):
    def __init__(self, server, config, job, stlpath):
        Recipe.__init__(self, server, config, job)
        self._stlpath = stlpath

    def print(self, printerthread):
        tasks = []

        # Slice
        with tempfile.NamedTemporaryFile(suffix='.gcode') as gcodefp:
            gcodepath = gcodefp.name
        profile = printerthread.getprofile()
        slicetask = self._slicertask(profile, self._stlpath, gcodepath, False)
        tasks.append(slicetask)

        # Process Gcode
        gcodeprocessors = self.getgcodeprocessors()
        if 0 == len(gcodeprocessors):
            processed_gcodepath = gcodepath
        else:
            with tempfile.NamedTemporaryFile(suffix='.gcode') as processed_gcodefp:
                processed_gcodepath = processed_gcodefp.name
            gcodeprocessortask = self._gcodeprocessortask(
                gcodepath, processed_gcodepath)
            tasks.append(gcodeprocessortask)

        # Print
        printtask = self._printtask(printerthread, processed_gcodepath)
        tasks.append(printtask)

        def process_endcallback(task):
            os.unlink(gcodepath)
            if gcodepath != processed_gcodepath:
                os.unlink(processed_gcodepath)
        process = conveyor.process.tasksequence(self._job, tasks)
        process.endevent.attach(process_endcallback)
        return process

    def printtofile(self, profile, outputpath):
        tasks = []

        # Slice
        with tempfile.NamedTemporaryFile(suffix='.gcode') as gcodefp:
            gcodepath = gcodefp.name
        slicetask = self._slicertask(profile, self._stlpath, gcodepath, False)
        tasks.append(slicetask)

        # Process Gcode
        gcodeprocessors = self.getgcodeprocessors()
        if 0 == len(gcodeprocessors):
            processed_gcodepath = gcodepath
        else:
            with tempfile.NamedTemporaryFile(suffix='.gcode') as processed_gcodefp:
                processed_gcodepath = processed_gcodefp.name
            gcodeprocessortask = self._gcodeprocessortask(
                gcodepath, processed_gcodepath)
            tasks.append(gcodeprocessortask)

        # Print
        printtofiletask = self._printtofiletask(
            profile, processed_gcodepath, outputpath)
        tasks.append(printtofiletask)

        def process_endcallback(task):
            os.unlink(gcodepath)
            if gcodepath != processed_gcodepath:
                os.unlink(processed_gcodepath)
        process = conveyor.process.tasksequence(self._job, tasks)
        process.endevent.attach(process_endcallback)
        return process

    def slice(self, profile, outputpath):
        tasks = []

        # Slice
        gcodeprocessors = self.getgcodeprocessors()
        if 0 == len(gcodeprocessors):
            gcodepath = outputpath
        else:
            with tempfile.NamedTemporaryFile(suffix='.gcode') as gcodefp:
                gcodepath = gcodefp.name
        slicetask = self._slicertask(
            profile, self._stlpath, gcodepath, self._job.with_start_end)
        tasks.append(slicetask)

        # Process Gcode
        if 0 != len(gcodeprocessors):
            gcodeprocessortask = self._gcodeprocessortask(gcodepath, outputpath)
            tasks.append(gcodeprocessortask)

        def process_endcallback(task):
            if gcodepath != outputpath:
                os.unlink(gcodepath)
        process = conveyor.process.tasksequence(self._job, tasks)
        process.endevent.attach(process_endcallback)
        return process

class _ThingRecipe(Recipe):
    def __init__(self, server, config, job, manifest):
        Recipe.__init__(self, server, config, job)
        self._manifest = manifest

    def _getinstance(self, name):
        for instance in self._manifest.instances.itervalues():
            if name == instance.construction.name:
                return instance
        raise InvalidThingException # TODO: revisit with more detail

    def _getinstance_a(self):
        instance = self._getinstance('plastic A')
        return instance

    def _getinstance_b(self):
        instance = self._getinstance('plastic B')
        return instance

class _SingleThingRecipe(_ThingRecipe):
    def print(self, printerthread):
        instance = self._getinstance_a()
        objectpath = os.path.join(self._manifest.base, instance.object.name)
        stlrecipe = _StlRecipe(
            self._server, self._config, self._job, objectpath)
        process = stlrecipe.print(printerthread)
        return process

    def printtofile(self, profile, outputpath):
        instance = self._getinstance_a()
        objectpath = os.path.join(self._manifest.base, instance.object.name)
        stlrecipe = _StlRecipe(
            self._server, self._config, self._job, objectpath)
        process = stlrecipe.printtofile(profile, outputpath)
        return process

    def slice(self, profile, outputpath):
        instance = self._getinstance_a()
        objectpath = os.path.join(self._manifest.base, instance.object.name)
        stlrecipe = _StlRecipe(
            self._server, self._config, self._job, objectpath)
        process = stlrecipe.slice(profile, outputpath)
        return process

class _DualThingRecipe(_ThingRecipe):
    pass

class MissingFileException(Exception):
    def __init__(self, path):
        Exception.__init__(self, path)
        self.path = path

class NotFileException(Exception):
    def __init__(self, path):
        Exception.__init__(self, path)
        self.path = path

class NotDirectoryException(Exception):
    def __init__(self, path):
        Exception.__init__(self, path)
        self.path = path

class InvalidThingException(Exception):
    pass<|MERGE_RESOLUTION|>--- conflicted
+++ resolved
@@ -125,19 +125,6 @@
         self._job = job
         self._server = server
 
-<<<<<<< HEAD
-    def _getpreprocessors(self):
-        preprocessors = self._job.preprocessor
-        if None is preprocessors:
-            preprocessors = []
-        left_extruder = 1
-        if (conveyor.domain.Slicer.SKEINFORGE == self._job.slicer_settings.slicer):
-            if 'Skeinforge50Preprocessor' not in preprocessors:
-                preprocessors.insert(0, 'Skeinforge50Preprocessor')
-            if self._job.slicer_settings.extruder == left_extruder:
-                preprocessors.append('ToolSwapPreprocessor')
-        return preprocessors
-=======
     def getgcodeprocessors(self):
         gcodeprocessors = self._job.gcodeprocessor
         if None is gcodeprocessors:
@@ -146,7 +133,6 @@
             and 'Skeinforge50Processor' not in gcodeprocessors):
                 gcodeprocessors.insert(0, 'Skeinforge50Processor')
         return gcodeprocessors
->>>>>>> f481b70b
 
     def _slicertask(self, profile, inputpath, outputpath, with_start_end):
         def runningcallback(task):
