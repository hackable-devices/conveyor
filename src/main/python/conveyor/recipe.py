--- conflicted
+++ resolved
@@ -129,13 +129,13 @@
             profile, serialport, baudrate)
         return printer
 
-    def print(self, skip_start_end=False):
+    def print(self, skip_start_end):
         raise NotImplementedError
 
-    def printtofile(self, s3g, skip_start_end=False):
+    def printtofile(self, s3g, skip_start_end):
         raise NotImplementedError
 
-    def slice(self, gcode):
+    def slice(self, gcode, with_start_end):
         raise NotImplementedError
 
 class _GcodeRecipe(Recipe):
@@ -144,8 +144,7 @@
         self._path = path
         self.preprocessor = preprocessor
 
-<<<<<<< HEAD
-    def print(self):
+    def print(self, skip_start_end):
         tasks = []
         printer = self._createprinter()
         if self.preprocessor: 
@@ -154,11 +153,11 @@
             processed_gcodepath = processed_gcodefp.name
             os.unlink(processed_gcodepath)
             tasks.append(self.preprocessor.process_file(self._path, processed_gcodepath))
-        tasks.append(printer.print(processed_gcodepath))
-        task = conveyor.process.tasksequence(tasks)
-        return task
-
-    def printtofile(self, s3gpath):
+        tasks.append(printer.print(processed_gcodepath, skip_start_end))
+        task = conveyor.process.tasksequence(tasks)
+        return task
+
+    def printtofile(self, s3gpath, skip_start_end):
         tasks = []
         if self.preprocessor:
             with tempfile.NamedTemporaryFile(suffix='.gcode', delete=False) as processed_gcodefp:
@@ -167,18 +166,8 @@
             os.unlink(processed_gcodepath)
             tasks.append(self.preprocessor.process_file(self._path, processed_gcodepath))
         printer = self._createprinter()
-        tasks.append(printer.printtofile(processed_gcodepath, s3gpath))
-        task = conveyor.process.tasksequence(tasks)
-=======
-    def print(self, skip_start_end):
-        printer = self._createprinter()
-        task = printer.print(self._path, skip_start_end)
-        return task
-
-    def printtofile(self, s3gpath, skip_start_end):
-        printer = self._createprinter()
-        task = printer.printtofile(self._path, s3gpath, skip_start_end)
->>>>>>> 2b7ac78d
+        tasks.append(printer.printtofile(processed_gcodepath, s3gpath, skip_start_end))
+        task = conveyor.process.tasksequence(tasks)
         return task
 
 # TODO: share code between _StlRecipe and _SingleThingRecipe.
@@ -189,12 +178,8 @@
         self._path = path
         self.preprocessor = preprocessor
 
-<<<<<<< HEAD
-    def print(self):
-        tasks = []
-=======
-    def print(self, skip_start_end):
->>>>>>> 2b7ac78d
+    def print(self, skip_start_end):
+        tasks = []
         toolpath = self._createtoolpath()
         with tempfile.NamedTemporaryFile(suffix='.gcode', delete=False) as gcodefp:
             pass
@@ -208,14 +193,14 @@
             os.unlink(processed_gcodepath)
             tasks.append(self.preprocessor.process_file(gcodepathff, processed_gcodepath))
         printer = self._createprinter()
-        tasks.append(printer.print(processed_gcodepath))
+        tasks.append(printer.print(processed_gcodepath, skip_start_end))
         def endcallback(task):
             os.unlink(gcodepath)
         task = conveyor.process.tasksequence(tasks)
         task.endevent.attach(endcallback)
         return task
 
-    def printtofile(self, s3gpath):
+    def printtofile(self, s3gpath, skip_start_end):
         tasks = []
         toolpath = self._createtoolpath()
         with tempfile.NamedTemporaryFile(suffix='.gcode', delete=False) as gcodefp:
@@ -230,35 +215,27 @@
             os.unlink(processed_gcodepath)
             tasks.append(self.preprocessor.process_file(gcodepath, processed_gcodepath))
         printer = self._createprinter()
-        tasks.append(printer.printtofile(processed_gcodepath, s3gpath))
+        tasks.append(printer.printtofile(processed_gcodepath, s3gpath, skip_start_end))
         def endcallback(task):
             os.unlink(processed_gcodepath)
         task = conveyor.process.tasksequence(tasks)
         task.endevent.attach(endcallback)
         return task
 
-<<<<<<< HEAD
-    def slice(self, gcodepath):
-        tasks = []
-        toolpath = self._createtoolpath()
-        tasks.append(toolpath.generate(self._path, gcodepath))
-        if self.preprocessor:
-            with tempfile.NamedTemporaryFile(suffix='.gcode', delete=False) as processed_gcodefp:
-                pass
-            processed_gcodepath = processed_gcodefp.name
-            os.unlink(processed_gcodepath)
-            tasks.append(self.preprocessor.process_file(gcodepath, processed_gcodepath))
-        task = conveyor.process.tasksequence(tasks)
-=======
     def slice(self, gcodepath, with_start_end):
-        toolpath = self._createtoolpath()
+        tasks = []
+        toolpath = self._createtoolpath()
+        printer = None
         if with_start_end:
             printer = self._createprinter()
-            task = toolpath.generate(self._path, gcodepath, with_start_end, printer)
-
-        else:
-            task = toolpath.generate(self._path, gcodepath, with_start_end)
->>>>>>> 2b7ac78d
+        tasks.append(toolpath.generate(self._path, gcodepath, with_start_end, printer))
+        if self.preprocessor:
+            with tempfile.NamedTemporaryFile(suffix='.gcode', delete=False) as processed_gcodefp:
+                pass
+            processed_gcodepath = processed_gcodefp.name
+            os.unlink(processed_gcodepath)
+            tasks.append(self.preprocessor.process_file(gcodepath, processed_gcodepath))
+        task = conveyor.process.tasksequence(tasks)
         return task
 
 class _ThingRecipe(Recipe):
@@ -296,16 +273,16 @@
         task.runningevent.attach(runningcallback)
         return task
 
-    def print(self):
+    def print(self, skip_start_end):
         task = self._faketask()
         return task
 
-    def printtofile(self, s3gpath):
+    def printtofile(self, s3gpath, skip_start_end):
         task = self._faketask()
         return task
 
 class _SingleThingRecipe(_ThingRecipe):
-    def print(self):
+    def print(self, skip_start_end):
         tasks = []
         toolpath = self._createtoolpath()
         instance = self._getinstance_a()
@@ -322,14 +299,14 @@
             os.unlink(processed_gcodepath)
             tasks.append(self.preprocessor.process_file(gcodepath, processed_gcodepath))
         printer = self._createprinter()
-        tasks.append(printer.print(processed_gcodepath))
+        tasks.append(printer.print(processed_gcodepath, skip_start_end))
         def endcallback(task):
             os.unlink(gcodepath)
         task = conveyor.process.tasksequence(tasks)
         task.endevent.attach(endcallback)
         return task
 
-    def printtofile(self, s3gpath):
+    def printtofile(self, s3gpath, skip_start_end):
         tasks = []
         toolpath = self._createtoolpath()
         instance = self._getinstance_a()
@@ -346,38 +323,29 @@
             os.unlink(processed_gcodepath)
             tasks.append(self.preprocessor.process_file(gcodepath, processed_gcodepath))
         printer = self._createprinter()
-        tasks.append(printer.printtofile(processed_gcodepath, s3gpath))
+        tasks.append(printer.printtofile(processed_gcodepath, s3gpath, skip_start_end))
         def endcallback(task):
             os.unlink(gcodepath)
         task = conveyor.process.tasksequence(tasks)
         task.endevent.attach(endcallback)
         return task
 
-<<<<<<< HEAD
-    def slice(self, gcodepath):
+    def slice(self, gcodepath, with_start_end):
         tasks = []
         toolpath = self._createtoolpath()
         instance = self._getinstance_a()
         objectpath = os.path.join(self._manifest.base, instance.object.name)
-        tasks.append(toolpath.generate(objectpath, gcodepath))
-        if self.preprocessor:
-            with tempfile.NamedTemporaryFile(suffix='.gcode', delete=False) as processed_gcodefp:
-                pass
-            processed_gcodepath = processed_gcodefp.name
-            os.unlink(processed_gcodepath)
-            tasks.append(self.preprocessor.process_file(gcodepath, processed_gcodepath))
-        task = conveyor.process.tasksequence(task)
-=======
-    def slice(self, gcodepath, with_start_end):
-        toolpath = self._createtoolpath()
-        instance = self._getinstance_a()
-        objectpath = os.path.join(self._manifest.base, instance.object.name)
+        printer = None
         if with_start_end:
             printer = self._createprinter()
-            task = toolpath.generate(objectpath, gcodepath, with_start_end, printer)
-        else:
-            task = toolpath.generate(objectpath, gcodepath, with_start_end)
->>>>>>> 2b7ac78d
+        tasks.append(toolpath.generate(objectpath, gcodepath, with_start_end, printer))
+        if self.preprocessor:
+            with tempfile.NamedTemporaryFile(suffix='.gcode', delete=False) as processed_gcodefp:
+                pass
+            processed_gcodepath = processed_gcodefp.name
+            os.unlink(processed_gcodepath)
+            tasks.append(self.preprocessor.process_file(gcodepath, processed_gcodepath))
+        task = conveyor.process.tasksequence(task)
         return task
 
 class _DualThingRecipe(_ThingRecipe):
