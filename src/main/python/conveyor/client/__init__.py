--- conflicted
+++ resolved
@@ -256,12 +256,7 @@
             'skip_start_end': self._parsedargs.skip_start_end,
             'archive_lvl': 'all',
             'archive_dir': None,
-<<<<<<< HEAD
-            'slicer_settings': None,
-=======
             'slicer_settings': slicer_settings.todict(),
-            'material': None
->>>>>>> 5b99c36b
         }
         self._log.info('printing: %s', self._parsedargs.inputpath)
         code = self._run_client('print', params, True, None)
@@ -283,12 +278,7 @@
             'skip_start_end': self._parsedargs.skip_start_end,
             'archive_lvl': 'all',
             'archive_dir': None,
-<<<<<<< HEAD
-            'slicer_settings': None,
-=======
             'slicer_settings': slicer_settings.todict(),
-            'material': None
->>>>>>> 5b99c36b
         }
         self._log.info(
             'printing to file: %s -> %s', self._parsedargs.inputpath,
@@ -305,12 +295,7 @@
             'preprocessor': self._parsedargs.preprocessor,
             'material':self._parsedargs.material,
             'with_start_end': self._parsedargs.with_start_end,
-<<<<<<< HEAD
-            'slicer_settings': None,
-=======
             'slicer_settings': slicer_settings.todict(),
-            'material': None
->>>>>>> 5b99c36b
         }
         self._log.info(
             'slicing to file: %s -> %s', self._parsedargs.inputpath,
