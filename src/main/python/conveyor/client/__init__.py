--- conflicted
+++ resolved
@@ -332,7 +332,6 @@
     def _run(self):
         self._log.debug('parsedargs=%r', self._parsedargs)
         self._initeventqueue()
-<<<<<<< HEAD
         if self._run_waitforservice == self._parsedargs.func: # TODO: this is awful
             code = self._parsedargs.func()
         else:
@@ -340,16 +339,6 @@
                 self._socket = self._address.connect()
             except EnvironmentError as e:
                 code = 1
-=======
-        try:
-            self._socket = self._address.connect()
-        except EnvironmentError as e:
-            code = 1
-            self._log.critical(
-                'failed to open socket: %s: %s',
-                self._config['common']['address'], e.strerror, exc_info=True)
-            if not self._pidfile_exists():
->>>>>>> 936d3249
                 self._log.critical(
                     'failed to open socket: %s: %s',
                     self._config['common']['socket'], e.strerror, exc_info=True)
