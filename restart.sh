--- conflicted
+++ resolved
@@ -4,8 +4,4 @@
 
 ./stop.sh
 rm conveyord.log
-<<<<<<< HEAD
-./conveyord -c conveyor-user.conf "${@}"
-=======
 python conveyor_service.py -l DEBUG -c conveyor.conf "${@}"
->>>>>>> d9c5cc92
